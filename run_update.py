import os, sys, csv, yaml
import logging
from urlparse import urlparse
from csv import DictReader, Sniffer
from itertools import groupby
from operator import itemgetter
from StringIO import StringIO
from requests import get
from datetime import datetime
from dateutil.tz import tzoffset
from unidecode import unidecode
from feeds import extract_feed_links, get_first_working_feed_link
import feedparser
from app import db, app, Project, Organization, Story, Event, Error, Issue, Label, is_safe_name
from urllib2 import HTTPError, URLError
from urlparse import urlparse
from random import shuffle
from argparse import ArgumentParser
from time import time
from re import match

# Logging Setup
logging.basicConfig(level=logging.INFO)
logger = logging.getLogger(__name__)
requests_log = logging.getLogger("requests")
requests_log.setLevel(logging.WARNING)

# Org sources can be csv or yaml
# They should be lists of organizations you want included at /organizations
# columns should be name, website, events_url, rss, projects_list_url, city, latitude, longitude, type
ORG_SOURCES = 'org_sources.csv'

if 'GITHUB_TOKEN' in os.environ:
    github_auth = (os.environ['GITHUB_TOKEN'], '')
else:
    github_auth = None

if 'MEETUP_KEY' in os.environ:
    meetup_key = os.environ['MEETUP_KEY']
else:
    meetup_key = None

github_throttling = False

<<<<<<< HEAD
def get_github_api(url, headers=None):
=======
github_throttling = False

def get_github_api(url):
>>>>>>> 6de4bd70
    '''
        Make authenticated GitHub requests.
    '''
    logging.info('Asking Github for ' + url)

    got = get(url, auth=github_auth, headers=headers)

    return got

def format_date(time_in_milliseconds, utc_offset_msec):
    '''
        Create a datetime object from a time in milliseconds from the epoch
    '''
    tz = tzoffset(None, utc_offset_msec/1000.0)
    dt = datetime.fromtimestamp(time_in_milliseconds/1000.0, tz)
    return datetime(dt.year, dt.month, dt.day, dt.hour, dt.minute, dt.second)

def format_location(venue):
    address = venue['address_1']
    if('address_2' in venue.keys() and venue['address_2'] != ''):
        address = address + ', ' + venue['address_2']

    if 'state' in venue:
        return "{address}, {city}, {state}, {country}".format(address=address,
                city=venue['city'], state=venue['state'], country=venue['country'])
    else:
        return "{address}, {city}, {country}".format(address=address,
                city=venue['city'], country=venue['country'])

def get_meetup_events(organization, group_urlname):
    '''
        Get events associated with a group
    '''
    meetup_url = "https://api.meetup.com/2/events?status=past,upcoming&format=json&group_urlname={0}&key={1}".format(group_urlname, meetup_key)
    got = get(meetup_url)
    if got.status_code == 404:
        logging.error("%s's meetup page cannot be found" % organization.name)
        return []
    else:
        results = got.json()['results']
        events = []
        for event in results:
            event = dict(organization_name=organization.name,
                         name=event['name'],
                         event_url=event['event_url'],
                         start_time_notz=format_date(event['time'], event['utc_offset']),
                         created_at=format_date(event['created'], event['utc_offset']),
                         utc_offset=event['utc_offset']/1000.0)

            # Some events don't have descriptions
            if 'description' in event:
                description=event['description']

            # Some events don't have locations.
            if 'venue' in event:
                event['location'] = format_location(event['venue'])

            events.append(event)
        return events

def get_organizations(org_sources):
    ''' Collate all organizations from different sources.
    '''
    organizations = []
    with open(org_sources) as file:
        for org_source in file.read().splitlines():
            if 'docs.google.com' in org_source:
                organizations.extend(get_organizations_from_spreadsheet(org_source))
            if '.yml' in org_source:
                # Only case is GitHub government list
                organizations.extend(get_organizations_from_government_github_com(org_source))

    return organizations

def get_organizations_from_spreadsheet(org_source):
    '''
        Get a row for each organization from the Brigade Info spreadsheet.
        Return a list of dictionaries, one for each row past the header.
    '''
    got = get(org_source)

    #
    # Requests response.text is a lying liar, with its UTF8 bytes as unicode()?
    # Use response.content to plain bytes, then decode everything.
    #
    organizations = list(DictReader(StringIO(got.content)))

    for (index, org) in enumerate(organizations):
        organizations[index] = dict([(k.decode('utf8'), v.decode('utf8'))
                                     for (k, v) in org.items()])

    return organizations

def get_organizations_from_government_github_com(org_source):
    ''' Get a row for each organization from government.github.com.

    That GitHub site is a useful resource and index of government organisations
    across the world that have organization profiles on GitHub.
    '''
    got = get(org_source)
    org_list = yaml.load(got.content)
    organizations = []
    for group in org_list:
        for org in org_list[group]:
            org = {'name': org, 'projects_list_url': 'https://github.com/' + org, 'type': 'government', 'city': group}
            organizations.append(org)

    return organizations

def get_stories(organization):
    '''
        Get two recent stories from an rss feed.
    '''
    # If there is no given rss link, try the website url.
    if organization.rss:
        rss = organization.rss
    else:
        rss = organization.website
    try:
        url = get_first_working_feed_link(rss)

        # If no blog found then give up
        if not url:
            url = None
            return None

    except (HTTPError, ValueError, URLError):
        url = None
        return None

    logging.info('Asking cyberspace for ' + url)
    d = feedparser.parse(get(url).text)

    #
    # Return dictionaries for the two most recent entries.
    #
    return [dict(title=e.title, link=e.link, type="blog", organization_name=organization.name)
            for e in d.entries[:2]]

def get_adjoined_json_lists(response):
    ''' Github uses the Link header (RFC 5988) to do pagination.

        If we see a Link header, assume we're dealing with lists
        and concat them all together.
    '''
    result = response.json()

    if type(result) is list:
        while 'next' in response.links:
            response = get(response.links['next']['url'])
            result += response.json()

    return result

def get_projects(organization):
    '''
        Get a list of projects from CSV, TSV, JSON, or Github URL.
        Convert to a dict.
        TODO: Have this work for GDocs.
    '''
    _, host, path, _, _, _ = urlparse(organization.projects_list_url)
    matched = match(r'(/orgs)?/(?P<name>[^/]+)/?$', path)

    if host in ('www.github.com', 'github.com') and matched:
        projects_url = 'https://api.github.com/users/%s/repos' % matched.group('name')
        response = get_github_api(projects_url)
    else:
        projects_url = organization.projects_list_url
        logging.info('Asking for ' + projects_url)
        response = get(projects_url)

    try:
        data = get_adjoined_json_lists(response)

    except ValueError:
        # If projects_list_url is a type of csv
        data = response.content.splitlines()
        dialect = Sniffer().sniff(response.content)
<<<<<<< HEAD
=======

>>>>>>> 6de4bd70
        #
        # Google Docs CSV output uses double quotes instead of an escape char,
        # but there's not typically a way to know that just from the dialect
        # sniffer. If we see a comma delimiter and no escapechar, then set
        # doublequote to True so that GDocs output doesn't barf.
        #
        # Code for Philly's CSV is confusing the sniffer. I suspect its the
        # fields with quoted empty strings.
        # "OpenPhillyGlobe","\"Google Earth for Philadelphia\" with open source
        # and open transit data." ","http://cesium.agi.com/OpenPhillyGlobe/",
        # "https://github.com/AnalyticalGraphicsInc/OpenPhillyGlobe","",""
        #
        if '\\' in response.content:
            dialect.escapechar = '\\'

        # Check for quoted empty strings vs doublequotes
        if ',""' not in response.content and '""' in response.content:
            dialect.doublequote = True

        projects = list(DictReader(data, dialect=dialect))

        # Decode everything to unicode objects.
        for (index, proj) in enumerate(projects):
            projects[index] = dict([(k.decode('utf8'), v.decode('utf8'))
                                         for (k, v) in proj.items()])

        # Add organization names along the way.
        for project in projects:
            project['organization_name'] = organization.name

    else:
        # Fail silently when the github url is no valid
        if type(data) != list and data['message'] == u'Not Found':
            return []

        # If projects_list_url is a json file
        if len(data) and type(data[0]) in (str, unicode):
            # Likely that the JSON data is a simple list of strings
            projects = [dict(organization_name=organization.name, code_url=item)
                        for item in data]

        elif len(data) and type(data[0]) is dict:
            # Map data to name, description, link_url, code_url (skip type, categories)
            projects = [dict(name=p['name'], description=p['description'],
                             link_url=p['homepage'], code_url=p['html_url'],
                             organization_name=organization.name)
                        for p in data]

        elif len(data):
            raise Exception('Unknown type for first project: "%s"' % repr(type(data[0])))

        else:
            projects = []

    projects = [update_project_info(proj) for proj in projects]

    # Filter out projects that have not been updated
    new_projects = []
    for proj in projects:
        if proj is not None:
            new_projects.append(proj)

    return new_projects

def update_project_info(project):
    ''' Update info from Github, if it's missing.

        Modify the project in-place and return nothing.

        Complete repository project details go into extras, for example
        project details from Github can be found under "github_details".

        Github_details is specifically expected to be used on this page:
        http://opengovhacknight.org/projects.html
    '''

    def non_github_project_update_time(project):
        ''' If its a non-github project, we should check if any of the fields
            have been updated, such as the description.

            Set the last_updated timestamp.
        '''
        existing_project = db.session.query(Project).filter(Project.name == project['name']).first()

        if existing_project:
            # project gets existing last_updated
            project['last_updated'] = existing_project.last_updated

            # unless one of the fields has been updated
            if project['description'] != existing_project.description:
                project['last_updated'] = datetime.now().strftime("%a, %d %b %Y %H:%M:%S %Z")
            if project['categories'] != existing_project.categories:
                project['last_updated'] = datetime.now().strftime("%a, %d %b %Y %H:%M:%S %Z")
            if project['type'] != existing_project.type:
                project['last_updated'] = datetime.now().strftime("%a, %d %b %Y %H:%M:%S %Z")
            if project['link_url'] != existing_project.link_url:
                project['last_updated'] = datetime.now().strftime("%a, %d %b %Y %H:%M:%S %Z")

        else:
            # Set a date when we first see a non-github project
            project['last_updated'] = datetime.now().strftime("%a, %d %b %Y %H:%M:%S %Z")

        return project

    if 'code_url' not in project:
        project = non_github_project_update_time(project) 
        return project

    _, host, path, _, _, _ = urlparse(project['code_url'])

    if host != 'github.com':
        project = non_github_project_update_time(project) 
        return project

    # Get the Github attributes
    if host == 'github.com':
        repo_url = 'https://api.github.com/repos' + path


        # If we've hit the GitHub rate limit, skip updating projects.
        global github_throttling
        if github_throttling:
            return project

<<<<<<< HEAD
        previous_project = db.session.query(Project).filter(Project.code_url == project['code_url']).first()
        if previous_project:
            last_updated = previous_project.last_updated
            got = get_github_api(repo_url, headers={"If-Modified-Since": last_updated})
        else:
            got = get_github_api(repo_url)

=======
        got = get_github_api(repo_url)
>>>>>>> 6de4bd70
        if got.status_code in range(400, 499):
            if got.status_code == 404:
                logging.error(repo_url + ' doesn\'t exist.')
                # If its a bad GitHub link, don't return it at all.
                return None
            elif got.status_code == 403:
                logging.error("GitHub Rate Limit Remaining: " + str(got.headers["x-ratelimit-remaining"]))
                error_dict = {
                  "error" : 'IOError: We done got throttled by GitHub',
                  "time" : datetime.now()
                }
                new_error = Error(**error_dict)
                db.session.add(new_error)
                db.session.commit()
                github_throttling = True
                return project
<<<<<<< HEAD
            else:
              raise IOError
        # If project has not been modified, return
        elif got.status_code == 304:
            logging.info('Project %s has not been modified since last update', repo_url)
            return None

        # Save last_updated time header for future requests
        project['last_updated'] = got.headers['Last-Modified']
=======
            if got.status_code == 403:
                logging.error("GitHub Rate Limit Remaining: " + str(got.headers["x-ratelimit-remaining"]))
                error_dict = {
                  "error" : 'IOError: We done got throttled by GitHub',
                  "time" : datetime.now()
                }
                new_error = Error(**error_dict)
                db.session.add(new_error)
                db.session.commit()
                github_throttling = True
                return project
>>>>>>> 6de4bd70

        all_github_attributes = got.json()
        github_details = {}
        for field in ('contributors_url', 'created_at', 'forks_count', 'homepage',
                      'html_url', 'id', 'language', 'open_issues', 'pushed_at',
                      'updated_at', 'watchers_count','name', 'description'
                     ):
            github_details[field] = all_github_attributes[field]

        github_details['owner'] = dict()

        for field in ('avatar_url', 'html_url', 'login', 'type'):
            github_details['owner'][field] = all_github_attributes['owner'][field]

        project['github_details'] = github_details

        if 'name' not in project or not project['name']:
            project['name'] = all_github_attributes['name']

        if 'description' not in project or not project['description']:
            project['description'] = all_github_attributes['description']

        if 'link_url' not in project or not project['link_url']:
            project['link_url'] = all_github_attributes['homepage']

        #
        # Populate project contributors from github_details[contributors_url]
        #
        project['github_details']['contributors'] = []
        got = get_github_api(all_github_attributes['contributors_url'])

        # Check if there are contributors
        try:
            for contributor in got.json():
                # we don't want people without email addresses?
                if contributor['login'] == 'invalid-email-address':
                    break

                project['github_details']['contributors'].append(dict())

                for field in ('login', 'url', 'avatar_url', 'html_url', 'contributions'):
                    project['github_details']['contributors'][-1][field] = contributor[field]

                # flag the owner with a boolean value
                project['github_details']['contributors'][-1]['owner'] \
                    = bool(contributor['login'] == project['github_details']['owner']['login'])
        except:
            pass

        #
        # Populate project participation from github_details[url] + "/stats/participation"
        # Sometimes GitHub returns a blank dict instead of no participation.
        #
        got = get_github_api(all_github_attributes['url'] + '/stats/participation')
        try:
            project['github_details']['participation'] = got.json()['all']
        except:
            project['github_details']['participation'] = [0] * 50
    return project

def get_issues(org_name):
    '''
        Get github issues associated to each Projects.
    '''
    issues = []
    labels = []

    # Flush the current db session to save projects added in current run
    db.session.flush()

    # Only grab this organizations projects
    projects = db.session.query(Project).filter(Project.organization_name == org_name).all()

    # Populate issues for each project
    for project in projects:
        # Mark this projects issues for deletion
        db.session.execute(db.update(Issue, values={'keep': False}).where(Issue.project_id == project.id))

        # Get github issues api url
        _, host, path, _, _, _ = urlparse(project.code_url)
        issues_url = 'https://api.github.com/repos' + path + '/issues'

        # Ping github's api for project issues
        got = get_github_api(issues_url, headers={'If-None-Match': project.last_updated_issues})

        # Verify if content has not been modified since last run
        if got.status_code == 304:
            logging.info('Issues %s have not changed since last update', issues_url)

        elif not got.status_code in range(400,499):
            # Update project's last_updated_issue field
            project.last_updated_issues = got.headers['ETag']
            db.session.add(project)
            # Save each issue in response
            for issue in got.json():
                # Type check the issue, we are expecting a dictionary
                if type(issue) == type({}):
                    issue_dict = dict(title=issue['title'], html_url=issue['html_url'],
                                      body=issue['body'], project_id=project.id)
                    issues.append(issue_dict)
                    labels.append(issue['labels'])
                else:
                    logging.error('Issue for project %s is not a dictionary', project.name)
    return issues, labels

def count_people_totals(all_projects):
    ''' Create a list of people details based on project details.

        Request additional data from Github API for each person.

        See discussion at
        https://github.com/codeforamerica/civic-json-worker/issues/18
    '''
    users, contributors = [], []
    for project in all_projects:
        contributors.extend(project['contributors'])

    #
    # Sort by login; there will be duplicates!
    #
    contributors.sort(key=itemgetter('login'))

    #
    # Populate users array with groups of contributors.
    #
    for (_, _contributors) in groupby(contributors, key=itemgetter('login')):
        user = dict(contributions=0, repositories=0)

        for contributor in _contributors:
            user['contributions'] += contributor['contributions']
            user['repositories'] += 1

            if 'login' in user:
                continue

            #
            # Populate user hash with Github info, if it hasn't been already.
            #
            got = get_github_api(contributor['url'])
            contributor = got.json()

            for field in (
                    'login', 'avatar_url', 'html_url',
                    'blog', 'company', 'location'
                    ):
                user[field] = contributor.get(field, None)

        users.append(user)

    return users

def save_organization_info(session, org_dict):
    ''' Save a dictionary of organization info to the datastore session.

        Return an app.Organization instance.
    '''
    # Select an existing organization by name.
    filter = Organization.name == org_dict['name']
    existing_org = session.query(Organization).filter(filter).first()

    # If this is a new organization, save and return it.
    if not existing_org:
        new_organization = Organization(**org_dict)
        session.add(new_organization)
        # session.commit()
        return new_organization

    # Mark the existing organization for safekeeping
    existing_org.last_updated = time()
    existing_org.keep = True

    # Update existing organization details.
    for (field, value) in org_dict.items():
        setattr(existing_org, field, value)

    # Flush existing object, to prevent a sqlalchemy.orm.exc.StaleDataError.
    session.flush()

    return existing_org

def save_project_info(session, proj_dict):
    ''' Save a dictionary of project info to the datastore session.

        Return an app.Project instance.
    '''
    # Select the current project, filtering on name AND organization.
    filter = Project.name == proj_dict['name'], Project.organization_name == proj_dict['organization_name']
    existing_project = session.query(Project).filter(*filter).first()

    # If this is a new project, save and return it.
    if not existing_project:
        new_project = Project(**proj_dict)
        session.add(new_project)
        return new_project

    # Mark the existing project for safekeeping.
    existing_project.keep = True

    # Update existing project details
    for (field, value) in proj_dict.items():
        setattr(existing_project, field, value)

    # Flush existing object, to prevent a sqlalchemy.orm.exc.StaleDataError.
    session.flush()

    return existing_project

def save_issue_info(session, issue_dict, label_list):
    '''
        Save a dictionary of issue ingo to the datastore session.
        Return an app.Issue instance
    '''

    # Turn label lists into actual Label models
    labels = []
    for label_dict in label_list:
        new_label = Label(**label_dict)
        labels.append(new_label)
        session.add(new_label)

    # Select the current issue, filtering on title AND project_name.
    filter = Issue.title == issue_dict['title'], Issue.project_id == issue_dict['project_id']
    existing_issue = session.query(Issue).filter(*filter).first()

    # If this is a new issue, save and return it.
    if not existing_issue:
        new_issue = Issue(**issue_dict)
        new_issue.labels = labels
        session.add(new_issue)
        return new_issue

    # Mark the existing issue for safekeeping.
    existing_issue.keep = True

    # Update existing issue details
    for (field, value) in issue_dict.items():
        setattr(existing_issue, field, value)
    existing_issue.labels = labels

    # Flush existing object, to prevent a sqlalchemy.orm.exc.StaleDataError.
    session.flush()

    return existing_issue

def save_event_info(session, event_dict):
    '''
        Save a dictionary of event into to the datastore session then return
        that event instance
    '''
    # Select the current event, filtering on event_url and organization.
    filter = Event.event_url == event_dict['event_url'], \
             Event.organization_name == event_dict['organization_name']
    existing_event = session.query(Event).filter(*filter).first()

    # If this is a new event, save and return it.
    if not existing_event:
        new_event = Event(**event_dict)
        session.add(new_event)
        return new_event

    # Mark the existing event for safekeeping.
    existing_event.keep = True

    # Update existing event details
    for (field, value) in event_dict.items():
        setattr(existing_event, field, value)

    # Flush existing object, to prevent a sqlalchemy.orm.exc.StaleDataError.
    session.flush()

def save_story_info(session, story_dict):
    '''
        Save a dictionary of story into to the datastore session then return
        that story instance
    '''
    filter = Story.organization_name == story_dict['organization_name'], \
             Story.link == story_dict['link']

    existing_story = session.query(Story).filter(*filter).first()

    # If this is a new story, save and return it.
    if not existing_story:
        new_story = Story(**story_dict)
        session.add(new_story)
        return new_story

    # Mark the existing story for safekeeping.
    existing_story.keep = True

    # Update existing story details
    for (field, value) in story_dict.items():
        setattr(existing_story, field, value)

    # Flush existing object, to prevent a sqlalchemy.orm.exc.StaleDataError.
    session.flush()

def get_event_group_identifier(events_url):
    parse_result = urlparse(events_url)
    url_parts = parse_result.path.split('/')
    identifier = url_parts.pop()
    if not identifier:
        identifier = url_parts.pop()
    if(match('^[A-Za-z0-9-]+$', identifier)):
        return identifier
    else:
        return None

def main(org_name=None, org_sources=None, minimum_age=3*3600):
    ''' Run update over all organizations. Optionally, update just one.

        Also optionally, reset minimum age to trigger org update, in seconds.
    '''
    # Set a single cutoff timestamp for orgs we'll look atself.
    maximum_updated = time() - minimum_age

    # Keep a set of fresh organization names.
    organization_names = set()

    # Retrieve all organizations and shuffle the list in place.
    orgs_info = get_organizations(org_sources)
    shuffle(orgs_info)

    if org_name:
        orgs_info = [org for org in orgs_info if org['name'] == org_name]

    # Iterate over organizations and projects, saving them to db.session.
    for org_info in orgs_info:

      if not is_safe_name(org_info['name']):
          error_dict = {
            "error" : 'ValueError: Bad organization name: "%s"' % org_info['name'],
            "time" : datetime.now()
          }
          new_error = Error(**error_dict)
          db.session.add(new_error)
          db.session.commit()
          continue

      try:
        filter = Organization.name == org_info['name']
        existing_org = db.session.query(Organization).filter(filter).first()
        organization_names.add(org_info['name'])

        if existing_org and not org_name:
            if existing_org.last_updated > maximum_updated:
                # Skip this organization, it's been updated too recently.
                logging.info("Skipping update for {0}".format(org_info['name'].encode('utf8')))
                continue

        # Mark everything in this organization for deletion at first.
        db.session.execute(db.update(Event, values={'keep': False}).where(Event.organization_name == org_info['name']))
        db.session.execute(db.update(Story, values={'keep': False}).where(Story.organization_name == org_info['name']))
        db.session.execute(db.update(Project, values={'keep': False}).where(Project.organization_name == org_info['name']))
        db.session.execute(db.update(Organization, values={'keep': False}).where(Organization.name == org_info['name']))

        organization = save_organization_info(db.session, org_info)
        organization_names.add(organization.name)

        if organization.rss or organization.website:
            logging.info("Gathering all of %s's stories." % organization.name)
            stories = get_stories(organization)
            if stories:
                for story_info in stories:
                    save_story_info(db.session, story_info)

        if organization.projects_list_url:
            logging.info("Gathering all of %s's projects." % organization.name)
            projects = get_projects(organization)
            for proj_info in projects:
                save_project_info(db.session, proj_info)

        if organization.events_url:
            if not meetup_key:
                logging.error("No Meetup.com key set.")
            else:
                logging.info("Gathering all of %s's events." % organization.name)
                identifier = get_event_group_identifier(organization.events_url)
                if identifier:
                    for event in get_meetup_events(organization, identifier):
                        save_event_info(db.session, event)
                else:
                    logging.error("%s does not have a valid events url" % organization.name)

        # Get issues for all of the projects
        logging.info("Gathering all of %s's project's issues." % organization.name)
        issues, labels = get_issues(organization.name)
        for i in range(0,len(issues)):
            save_issue_info(db.session, issues[i], labels[i])

        # Remove everything marked for deletion.
        db.session.query(Event).filter(not Event.keep).delete()
        db.session.query(Story).filter(not Story.keep).delete()
        db.session.query(Project).filter(not Project.keep).delete()
        db.session.query(Issue).filter(not Issue.keep).delete()
        db.session.query(Organization).filter(not Organization.keep).delete()

      except:
        # Raise the error, get out of main(), and don't commit the transaction.
        raise

      else:
        # Commit and move on to the next organization.
        db.session.commit()

    # Stop right here if an org name was specified.
    if org_name:
        return

    # Delete any organization not found on this round.
    for bad_org in db.session.query(Organization):
        if bad_org.name in organization_names:
            continue

        db.session.execute(db.delete(Event).where(Event.organization_name == bad_org.name))
        db.session.execute(db.delete(Story).where(Story.organization_name == bad_org.name))
        db.session.execute(db.delete(Project).where(Project.organization_name == bad_org.name))
        db.session.execute(db.delete(Organization).where(Organization.name == bad_org.name))
        db.session.commit()

parser = ArgumentParser(description='''Update database from CSV source URL.''')
parser.add_argument('--name', dest='name', help='Single organization name to update.')

if __name__ == "__main__":
    args = parser.parse_args()
    org_name = args.name and args.name.decode('utf8') or ''
    main(org_name=org_name, org_sources=ORG_SOURCES)<|MERGE_RESOLUTION|>--- conflicted
+++ resolved
@@ -42,13 +42,7 @@
 
 github_throttling = False
 
-<<<<<<< HEAD
 def get_github_api(url, headers=None):
-=======
-github_throttling = False
-
-def get_github_api(url):
->>>>>>> 6de4bd70
     '''
         Make authenticated GitHub requests.
     '''
@@ -227,10 +221,6 @@
         # If projects_list_url is a type of csv
         data = response.content.splitlines()
         dialect = Sniffer().sniff(response.content)
-<<<<<<< HEAD
-=======
-
->>>>>>> 6de4bd70
         #
         # Google Docs CSV output uses double quotes instead of an escape char,
         # but there's not typically a way to know that just from the dialect
@@ -274,10 +264,20 @@
 
         elif len(data) and type(data[0]) is dict:
             # Map data to name, description, link_url, code_url (skip type, categories)
-            projects = [dict(name=p['name'], description=p['description'],
-                             link_url=p['homepage'], code_url=p['html_url'],
-                             organization_name=organization.name)
-                        for p in data]
+            # all keys don't always exist
+            projects = []
+            for project in data:
+                new_project = {}
+                new_project['organization_name'] = organization.name
+                if "name" in project:
+                    new_project["name"] = project["name"]
+                if "description" in project:
+                    new_project["description"] = project["description"]
+                if "homepage" in project:
+                    new_project["link_url"] = project["homepage"]
+                if "html_url" in project:
+                    new_project["code_url"] = project["html_url"]
+                projects.append(new_project)
 
         elif len(data):
             raise Exception('Unknown type for first project: "%s"' % repr(type(data[0])))
@@ -355,7 +355,6 @@
         if github_throttling:
             return project
 
-<<<<<<< HEAD
         previous_project = db.session.query(Project).filter(Project.code_url == project['code_url']).first()
         if previous_project:
             last_updated = previous_project.last_updated
@@ -363,9 +362,6 @@
         else:
             got = get_github_api(repo_url)
 
-=======
-        got = get_github_api(repo_url)
->>>>>>> 6de4bd70
         if got.status_code in range(400, 499):
             if got.status_code == 404:
                 logging.error(repo_url + ' doesn\'t exist.')
@@ -382,7 +378,6 @@
                 db.session.commit()
                 github_throttling = True
                 return project
-<<<<<<< HEAD
             else:
               raise IOError
         # If project has not been modified, return
@@ -392,19 +387,6 @@
 
         # Save last_updated time header for future requests
         project['last_updated'] = got.headers['Last-Modified']
-=======
-            if got.status_code == 403:
-                logging.error("GitHub Rate Limit Remaining: " + str(got.headers["x-ratelimit-remaining"]))
-                error_dict = {
-                  "error" : 'IOError: We done got throttled by GitHub',
-                  "time" : datetime.now()
-                }
-                new_error = Error(**error_dict)
-                db.session.add(new_error)
-                db.session.commit()
-                github_throttling = True
-                return project
->>>>>>> 6de4bd70
 
         all_github_attributes = got.json()
         github_details = {}
