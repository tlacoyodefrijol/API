import os
import sys
from urlparse import urlparse
from csv import DictReader, Sniffer
from StringIO import StringIO
from operator import itemgetter
from itertools import groupby
from time import sleep
from json import dumps

from requests import get
from boto.s3.connection import S3Connection
from boto.s3.key import Key

from app import db, Project

BUCKET = os.environ['S3_BUCKET']
gdocs_url = 'https://docs.google.com/a/codeforamerica.org/spreadsheet/ccc?key=0ArHmv-6U1drqdGNCLWV5Q0d5YmllUzE5WGlUY3hhT2c&output=csv'

if 'GITHUB_TOKEN' in os.environ:
    github_auth = (os.environ['GITHUB_TOKEN'], '')
else:
    github_auth = None

def get_github_api(url):
    '''
    '''
    print >> sys.stderr, 'Asking Github for', url
    
    got = get(url, auth=github_auth)
    
    if github_auth is None:
        sleep(1) # be nice to Github
    
    return got

def get_organizations():
    ''' Get a row for each organization from the Brigade Info spreadsheet.

        Return a list of dictionaries, one for each row past the header.
    '''
    got = get(gdocs_url)
    organizations = list(DictReader(StringIO(got.text)))
    
    return organizations

def load_projects(projects_list_url):
    ''' Load a list of projects from a given URL.
    '''
    print projects_list_url
    got = get(projects_list_url)

    try:
        projects_details = [dict(code_url=item) for item in got.json()]

    except ValueError:
<<<<<<< HEAD
        data = got.text.splitlines()
        dialect = Sniffer().sniff(data[0])
        projects_details = list(DictReader(data, dialect=dialect))

    return [update_project_info(project_detail) for project_detail in projects_details]
=======
        projects = got.text.splitlines()
        dialect = Sniffer().sniff(projects[0])
        data = list(DictReader(projects, dialect=dialect))
    
    map(update_project_info, data)
    
    return data
>>>>>>> 1f2dcac3

def update_project_info(project_detail):
    ''' Update info from Github, if it's missing.
    
<<<<<<< HEAD
        Modify the project_detail in-place with new info and return it.
=======
        Modify the row in-place and return nothing.
>>>>>>> 1f2dcac3

        Complete repository project details go into extras, for example
        project details from Github can be found under "github_extras".
    '''
    if 'code_url' not in project_detail:
        return project_detail
    
    _, host, path, _, _, _ = urlparse(project_detail['code_url'])
    
    if host == 'github.com':
        repo_url = 'https://api.github.com/repos' + path
        
        print repo_url
        got = get_github_api(repo_url)
        
        if got.status_code in range(400, 499):
            raise IOError('We done got throttled')

        github_project_info = got.json()
        
        if 'name' not in project_detail or not project_detail['name']:
            project_detail['name'] = github_project_info['name']
        
        if 'description' not in project_detail or not project_detail['description']:
            project_detail['description'] = github_project_info['description']
        
        if 'link_url' not in project_detail or not project_detail['link_url']:
            project_detail['link_url'] = github_project_info['homepage']
        
<<<<<<< HEAD
        project_detail['github_extras'] = unicode(github_project_info)
    
    return project_detail
=======
        row['github_extras'] = repo
>>>>>>> 1f2dcac3

def reformat_project_info(input):
    ''' Return a clone of the project hash, formatted for use by opengovhacknight.org.
    
        The representation here is specifically expected to be used on this page:
        http://opengovhacknight.org/projects.html
    '''
    output = dict()
    
    for field in ('name', 'description'):
        output[field] = input[field]
    
    if 'github_extras' in input:
        try:
            info = collect_github_project_info(input)
        except:
            pass
        else:
            output.update(info)
    
    return output

def collect_github_project_info(input):
    ''' Collect Github project info, formatted for use by opengovhacknight.org.
    
        The representation here is specifically expected to be used on this page:
        http://opengovhacknight.org/projects.html
    '''
    output = dict()
    github = input['github_extras']

    #
    # Populate core Github fields.
    #
    for field in (
            'contributors_url', 'created_at', 'forks_count', 'homepage',
            'html_url', 'id', 'language', 'open_issues', 'pushed_at',
            'updated_at', 'watchers_count'
            ):
        output[field] = github[field]

    output['owner'] = dict()

    for field in ('avatar_url', 'html_url', 'login', 'type'):
        output['owner'][field] = github['owner'][field]
    
    #
    # Populate project contributors from github[contributors_url]
    #
    output['contributors'] = []
    got = get_github_api(github['contributors_url'])
    
    for contributor in got.json():
        # we don't want people without email addresses?
        if contributor['login'] == 'invalid-email-address':
            break
    
        output['contributors'].append(dict())
        
        for field in ('login', 'url', 'avatar_url', 'html_url', 'contributions'):
            output['contributors'][-1][field] = contributor[field]
        
        output['contributors'][-1]['owner'] \
            = bool(contributor['login'] == output['owner']['login'])
    
    #
    # Populate project participation from github[url] + "/stats/participation"
    #
    got = get(github['url'] + '/stats/participation', auth=github_auth)
    output['participation'] = got.json()['all']
    
    #
    # Populate project needs from github[issues_url] (remove "{/number}")
    #
    output['project_needs'] = []
    url = github['issues_url'].replace('{/number}', '')
    got = get(url, auth=github_auth, params=dict(labels='project-needs'))
    
    for issue in got.json():
        project_need = dict(title=issue['title'], issue_url=issue['html_url'])
        output['project_needs'].append(project_need)
    
    return output

def upload_json_file(json_data, object_name):
    ''' Upload a named file to S3 BUCKET, return nothing.
    '''
    s3 = S3Connection()
    bucket = s3.get_bucket(BUCKET)

    object = Key(bucket)
    object.key = object_name
    
    data = dumps(json_data, indent=2)
    args = dict(policy='public-read', headers={'Content-Type': 'application/json'})

    object.set_contents_from_string(data, **args)

def count_people_totals(all_project_details):
    ''' Create a list of people details based on project details.
    
        Request additional data from Github API for each person.
    '''
    users, contributors = [], []

    for project_details in all_project_details:
        contributors.extend(project_details['contributors'])
    
    #
    # Sort by login; there will be duplicates!
    #
    contributors.sort(key=itemgetter('login'))
    
    #
    # Populate users array with groups of contributors.
    #
    for (_, _contributors) in groupby(contributors, key=itemgetter('login')):
        user = dict(contributions=0, repositories=0)
        
        for contributor in _contributors:
            user['contributions'] += contributor['contributions']
            user['repositories'] += 1
            
            if 'login' in user:
                continue

            #
            # Populate user hash with Github info, if it hasn't been already.
            #
            got = get_github_api(contributor['url'])
            contributor = got.json()
            
            for field in (
                    'login', 'avatar_url', 'html_url',
                    'blog', 'company', 'location'
                    ):
                user[field] = contributor.get(field, None)
        
        users.append(user)
    
    return users

if __name__ == "__main__":

    db.drop_all()
    db.create_all()

    all_project_details = []

    for organization in get_organizations():
        print organization['name']
        if not organization['projects_list_url']:
            continue
        
        org_projects_details = load_projects(organization['projects_list_url'])

        for project_details in org_projects_details:
            project = Project(**project_details)
            db.session.add(project)
            db.session.commit()
            # all_project_details.append(reformat_project_info(project_details))
            # print dumps(project, indent=2)


    upload_json_file(all_project_details, 'project_details.json')
    people = count_people_totals(all_project_details)
    upload_json_file(people, 'people.json')<|MERGE_RESOLUTION|>--- conflicted
+++ resolved
@@ -54,30 +54,18 @@
         projects_details = [dict(code_url=item) for item in got.json()]
 
     except ValueError:
-<<<<<<< HEAD
         data = got.text.splitlines()
         dialect = Sniffer().sniff(data[0])
         projects_details = list(DictReader(data, dialect=dialect))
-
-    return [update_project_info(project_detail) for project_detail in projects_details]
-=======
-        projects = got.text.splitlines()
-        dialect = Sniffer().sniff(projects[0])
-        data = list(DictReader(projects, dialect=dialect))
-    
-    map(update_project_info, data)
-    
-    return data
->>>>>>> 1f2dcac3
+    
+    map(update_project_info, projects_details)
+    
+    return projects_details
 
 def update_project_info(project_detail):
     ''' Update info from Github, if it's missing.
     
-<<<<<<< HEAD
-        Modify the project_detail in-place with new info and return it.
-=======
         Modify the row in-place and return nothing.
->>>>>>> 1f2dcac3
 
         Complete repository project details go into extras, for example
         project details from Github can be found under "github_extras".
@@ -107,13 +95,7 @@
         if 'link_url' not in project_detail or not project_detail['link_url']:
             project_detail['link_url'] = github_project_info['homepage']
         
-<<<<<<< HEAD
         project_detail['github_extras'] = unicode(github_project_info)
-    
-    return project_detail
-=======
-        row['github_extras'] = repo
->>>>>>> 1f2dcac3
 
 def reformat_project_info(input):
     ''' Return a clone of the project hash, formatted for use by opengovhacknight.org.
