--- conflicted
+++ resolved
@@ -64,7 +64,7 @@
     got = get(meetup_url)
     if got.status_code == 404:
         logging.error("%s's meetup page cannot be found" % organization.name)
-        return []
+        return None
     else:
         results = got.json()['results']
         events = [dict(organization_name=organization.name, name=event['name'], description=event['description'],
@@ -101,18 +101,31 @@
         return None
 
     d = feedparser.parse(url)
+    
+    #
+    # Repeated code here, need to refactor
+    # 
     if d.entries:
-        # Grab the two most recent stories.
-        for i in range(0,2):
-            print d.entries[i].title
-            print d.entries[i].link
+        if len(d.entries) > 1:
+            # Grab the two most recent stories.
+            for i in range(0,2):
+                # Search for the same story
+                filter = Story.title == d.entries[i].title
+                existing_story = db.session.query(Story).filter(filter).first()
+                if existing_story:
+                    continue
+                else:
+                    story_dict = dict(title=d.entries[i].title, link=d.entries[i].link, type="blog", organization_name=organization.name)
+                    new_story = Story(**story_dict)
+                    db.session.add(new_story)
+        else:
             # Search for the same story
-            filter = Story.title == d.entries[i].title
+            filter = Story.title == d.entries[0].title
             existing_story = db.session.query(Story).filter(filter).first()
             if existing_story:
-                continue
+                pass
             else:
-                story_dict = dict(title=d.entries[i].title, link=d.entries[i].link, type="blog", organization_name=organization.name)
+                story_dict = dict(title=d.entries[0].title, link=d.entries[0].link, type="blog", organization_name=organization.name)
                 new_story = Story(**story_dict)
                 db.session.add(new_story)
 
@@ -452,7 +465,6 @@
         for proj_info in projects:
             save_project_info(db.session, proj_info)
 
-<<<<<<< HEAD
         if organization.events_url:
             logging.info("Gathering all of %s's events." % organization.name)
 
@@ -464,17 +476,6 @@
                 if events is not None:
                     for event in events:
                         save_event_info(db.session, event)
-=======
-        logging.info("Gathering all of %s's events." % organization.name)
-        
-        if organization.events_url:
-            identifier = get_event_group_identifier(organization.events_url)
-            if identifier:
-                for event in get_meetup_events(organization, identifier):
-                    save_event_info(db.session, event)
-            else:
-                logging.error("%s does not have a valid events url" % organization.name)
->>>>>>> eaa5aa05
 
     # Remove everything marked for deletion.
     db.session.execute(db.delete(Event).where(Event.keep == False))
