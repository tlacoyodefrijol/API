import os
import sys
from urlparse import urlparse
from csv import DictReader, Sniffer
from StringIO import StringIO
from operator import itemgetter
from itertools import groupby
from json import dumps
from requests import get

from app import db, Project

gdocs_url = 'https://docs.google.com/a/codeforamerica.org/spreadsheet/ccc?key=0ArHmv-6U1drqdGNCLWV5Q0d5YmllUzE5WGlUY3hhT2c&output=csv'

if 'GITHUB_TOKEN' in os.environ:
    github_auth = (os.environ['GITHUB_TOKEN'], '')
else:
    github_auth = None

def get_github_api(url):
    '''
        Make authenticated GitHub requests.
    '''
    print 'Asking Github for', url
    
    got = get(url, auth=github_auth)
    
    return got

def get_organizations():
    ''' 
        Get a row for each organization from the Brigade Info spreadsheet.
        Return a list of dictionaries, one for each row past the header.
    '''
    got = get(gdocs_url)
    organizations = list(DictReader(StringIO(got.text)))
    
    return organizations

def get_projects(brigade, projects_list_url):
    ''' 
        Get a list of projects from CSV, TSV, or JSON.
        Convert to a dict.
        TODO: Have this work for GDocs.
    '''
    print 'Asking for', projects_list_url
    got = get(projects_list_url)

    try:
        projects = [dict(brigade=brigade, code_url=item) for item in got.json()]

    except ValueError:
        data = got.text.splitlines()
        dialect = Sniffer().sniff(data[0])
        projects = list(DictReader(data, dialect=dialect))
        for project in projects:
            project['brigade'] = brigade
    
    map(update_project_info, projects)
    
    return projects

def update_project_info(project):
    ''' Update info from Github, if it's missing.
    
        Modify the project in-place and return nothing.

        Complete repository project details go into extras, for example
        project details from Github can be found under "github".
    '''
    if 'code_url' not in project:
        return project
    
    _, host, path, _, _, _ = urlparse(project['code_url'])
    
    if host == 'github.com':
        repo_url = 'https://api.github.com/repos' + path
        
        got = get_github_api(repo_url)
        
        if got.status_code in range(400, 499):
            raise IOError('We done got throttled')

        all_github_attributes = got.json()
        github = {}
        for field in ('contributors_url', 'created_at', 'forks_count', 'homepage',
                      'html_url', 'id', 'language', 'open_issues', 'pushed_at',
                      'updated_at', 'watchers_count','name', 'description'
                     ):
            github[field] = all_github_attributes[field]

        github['owner'] = dict()

        for field in ('avatar_url', 'html_url', 'login', 'type'):
            github['owner'][field] = all_github_attributes['owner'][field]

        project['github'] = github
        
        if 'name' not in project or not project['name']:
            project['name'] = all_github_attributes['name']
        
        if 'description' not in project or not project['description']:
            project['description'] = all_github_attributes['description']
        
        if 'link_url' not in project or not project['link_url']:
            project['link_url'] = all_github_attributes['homepage']

        #
        # Populate project contributors from github[contributors_url]
        #
        project['github']['contributors'] = []
        got = get_github_api(all_github_attributes['contributors_url'])
        
        for contributor in got.json():
            # we don't want people without email addresses?
            if contributor['login'] == 'invalid-email-address':
                break
        
            project['github']['contributors'].append(dict())
            
            for field in ('login', 'url', 'avatar_url', 'html_url', 'contributions'):
                project['github']['contributors'][-1][field] = contributor[field]
            
            # flag the owner with a boolean value
            project['github']['contributors'][-1]['owner'] \
                = bool(contributor['login'] == project['github']['owner']['login'])
        
        #
        # Populate project participation from github[url] + "/stats/participation"
        #
        got = get_github_api(all_github_attributes['url'] + '/stats/participation')
        project['github']['participation'] = got.json()['all']
        
        #
        # Populate project needs from github[issues_url] (remove "{/number}")
        #
        # project['github']['project_needs'] = []
        # url = all_github_attributes['issues_url'].replace('{/number}', '')
        # got = get(url, auth=github_auth, params=dict(labels='project-needs'))
        
        # for issue in got.json():
        #     project_need = dict(title=issue['title'], issue_url=issue['html_url'])
        #     project['github']['project_needs'].append(project_need)


if __name__ == "__main__":

<<<<<<< HEAD
    db.drop_all()
    db.create_all()

    all_projects = []
=======
    # Mark all projects for deletion at first.
    db.session.execute(db.update(Project, values={Project.keep: False}))
    
    all_project_details = []
>>>>>>> bf5cd41b

    for organization in get_organizations():
        print 'Gathering all of ' + organization['name']+ "'s projects."

        if not organization['projects_list_url']:
            continue
        
        projects = get_projects(organization['name'], organization['projects_list_url'])

<<<<<<< HEAD
        for project in projects:
            project_obj = Project(**project)
            db.session.add(project_obj)
            db.session.commit()
=======
        for project_details in org_projects_details:

            # Select the current project
            filter = Project.name == project_details['name']
            project = db.session.query(Project).filter(filter).first()
            
            if not project:
                project = Project(**project_details)
                db.session.add(project)
                continue

            # Update project details
            for (field, value) in project_details.items():
                setattr(project, field, value)

            # Mark this project for safe-keeping
            project.keep = True

    # Remove everything marked for deletion.
    db.session.flush()
    db.session.execute(db.delete(Project).where(Project.keep == False))
    db.session.commit()
>>>>>>> bf5cd41b

    db.session.close()<|MERGE_RESOLUTION|>--- conflicted
+++ resolved
@@ -1,5 +1,4 @@
-import os
-import sys
+import os, sys
 from urlparse import urlparse
 from csv import DictReader, Sniffer
 from StringIO import StringIO
@@ -145,18 +144,10 @@
 
 if __name__ == "__main__":
 
-<<<<<<< HEAD
-    db.drop_all()
-    db.create_all()
+    # Mark all projects for deletion at first.
+    db.session.execute(db.update(Project, values={Project.keep: False}))
 
     all_projects = []
-=======
-    # Mark all projects for deletion at first.
-    db.session.execute(db.update(Project, values={Project.keep: False}))
-    
-    all_project_details = []
->>>>>>> bf5cd41b
-
     for organization in get_organizations():
         print 'Gathering all of ' + organization['name']+ "'s projects."
 
@@ -165,34 +156,27 @@
         
         projects = get_projects(organization['name'], organization['projects_list_url'])
 
-<<<<<<< HEAD
         for project in projects:
-            project_obj = Project(**project)
-            db.session.add(project_obj)
-            db.session.commit()
-=======
-        for project_details in org_projects_details:
-
             # Select the current project
-            filter = Project.name == project_details['name']
-            project = db.session.query(Project).filter(filter).first()
+            filter = Project.name == project['name']
+            project_obj = db.session.query(Project).filter(filter).first()
             
-            if not project:
-                project = Project(**project_details)
-                db.session.add(project)
+            if not project_obj:
+                project_obj = Project(**project)
+                db.session.add(project_obj)
                 continue
 
             # Update project details
-            for (field, value) in project_details.items():
+            for (field, value) in project.items():
                 setattr(project, field, value)
 
             # Mark this project for safe-keeping
             project.keep = True
-
+            project_obj = Project(**project)
+            db.session.add(project_obj)
+    
     # Remove everything marked for deletion.
     db.session.flush()
     db.session.execute(db.delete(Project).where(Project.keep == False))
     db.session.commit()
->>>>>>> bf5cd41b
-
     db.session.close()