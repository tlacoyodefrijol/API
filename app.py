from flask import Flask, make_response, request, current_app
from datetime import timedelta
from functools import update_wrapper
import json
import os
import requests
from boto.s3.connection import S3Connection
from boto.s3.key import Key
from tasks import update_project, update_projects as update_pjs_task

THE_KEY = os.environ['FLASK_KEY']
AWS_KEY = os.environ['AWS_ACCESS_KEY']
AWS_SECRET = os.environ['AWS_SECRET_KEY']
S3_BUCKET = os.environ['S3_BUCKET']

app = Flask(__name__)

def crossdomain(origin=None, methods=None, headers=None,
                max_age=21600, attach_to_all=True,
                automatic_options=True):
    if methods is not None:
        methods = ', '.join(sorted(x.upper() for x in methods))
    if headers is not None and not isinstance(headers, basestring):
        headers = ', '.join(x.upper() for x in headers)
    if not isinstance(origin, basestring):
        origin = ', '.join(origin)
    if isinstance(max_age, timedelta):
        max_age = max_age.total_seconds()

    def get_methods():
        if methods is not None:
            return methods

        options_resp = current_app.make_default_options_response()
        return options_resp.headers['allow']

    def decorator(f):
        def wrapped_function(*args, **kwargs):
            if automatic_options and request.method == 'OPTIONS':
                resp = current_app.make_default_options_response()
            else:
                resp = make_response(f(*args, **kwargs))
            if not attach_to_all and request.method != 'OPTIONS':
                return resp

            h = resp.headers

            h['Access-Control-Allow-Origin'] = origin
            h['Access-Control-Allow-Methods'] = get_methods()
            h['Access-Control-Max-Age'] = str(max_age)
            if headers is not None:
                h['Access-Control-Allow-Headers'] = headers
            return resp

        f.provide_automatic_options = False
        return update_wrapper(wrapped_function, f)
    return decorator

@app.route('/add-project/', methods=['POST'])
@crossdomain(origin="*")
def submit_project():
    project_url = request.form.get('project_url')
    project_details = update_project(project_url)
    if project_details:
        resp = make_response(json.dumps(project_details))
        resp.headers['Content-Type'] = 'application/json'
        return resp
    else:
        return make_response('The URL you submitted, %s, does not appear to be a valid Github repo' % project_url, 400)

<<<<<<< HEAD
@app.route('/update-projects/', methods=['GET'])
def update_projects():
    conn = S3Connection(AWS_KEY, AWS_SECRET)
    bucket = conn.get_bucket(S3_BUCKET)
    k = Key(bucket)
    k.key = 'projects.json'
    project_list = json.loads(k.get_contents_as_string())
    k.close()
    details = []
    k.close()
    for project_url in project_list:
        pj_details = update_project(project_url)
        if pj_details:
            details.append(pj_details)
    k.key = 'project_details.json'
    k.set_contents_from_string(json.dumps(details))
    k.set_metadata('Content-Type', 'application/json')
    k.set_acl('public-read')
    k.close()
    k.key = 'people.json'
    k.set_contents_from_string(json.dumps(get_people_totals(details)))
    k.set_metadata('Content-Type', 'application/json')
    k.set_acl('public-read')
    k.close()
    orgs = [d for d in details if d['owner']['type'] == 'Organization']
    k.key = 'organizations.json'
    k.set_contents_from_string(json.dumps(get_org_totals(orgs)))
    k.set_metadata('Content-Type', 'application/json')
    k.set_acl('public-read')
    k.close()
    resp = make_response('woot')
    return resp

=======
>>>>>>> ab7ea95f
@app.route('/delete-project/', methods=['POST'])
def delete_project():
    if request.form.get('the_key') == THE_KEY:
        project_url = request.form.get('project_url')
        conn = S3Connection(AWS_KEY, AWS_SECRET)
        bucket = conn.get_bucket(S3_BUCKET)
        k = Key(bucket)
        k.key = 'projects.json'
        projects = json.loads(k.get_contents_as_string())
        k.close()
        try:
            projects.remove(project_url)
            k.set_acl('public-read')
            k.set_metadata('Content-Type', 'application/json')
            k.set_contents_from_string(json.dumps(projects))
            k.close()
            resp = make_response('Deleted %s' % project_url)
        except ValueError:
            resp = make_response('%s is not in the registry', 400)
    else:
        resp = make_response("I can't do that Dave", 400)
    return resp

@app.route('/update-projects/', methods=['GET'])
def update_projects():
    update_pjs_task.delay()
    resp = make_response('Executed update task')
    return resp

if __name__ == "__main__":
    app.run(debug=True, port=6666)<|MERGE_RESOLUTION|>--- conflicted
+++ resolved
@@ -68,7 +68,6 @@
     else:
         return make_response('The URL you submitted, %s, does not appear to be a valid Github repo' % project_url, 400)
 
-<<<<<<< HEAD
 @app.route('/update-projects/', methods=['GET'])
 def update_projects():
     conn = S3Connection(AWS_KEY, AWS_SECRET)
@@ -102,8 +101,6 @@
     resp = make_response('woot')
     return resp
 
-=======
->>>>>>> ab7ea95f
 @app.route('/delete-project/', methods=['POST'])
 def delete_project():
     if request.form.get('the_key') == THE_KEY:
