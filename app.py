--- conflicted
+++ resolved
@@ -67,12 +67,17 @@
 class Organization(db.Model):
     '''
     '''
-    name = db.Column(db.Unicode(), primary_key=True)
+    # Table Info
+    __tablename__ = 'Organization'
+    #Columns
+    id = db.Column(db.Integer, primary_key=True)
+    name = db.Column(db.Unicode(), unique=True)
     website = db.Column(db.Unicode())
     events_url = db.Column(db.Unicode())
     rss = db.Column(db.Unicode())
     projects_list_url = db.Column(db.Unicode())
     keep = db.Column(db.Boolean())
+    # Relationships
     projects = db.relationship('Project', backref='organization', lazy='dynamic')
     
     def __init__(self, name=None, website=None, events_url=None,
@@ -87,6 +92,10 @@
 class Project(db.Model):
     '''
     '''
+    # Table Info
+    __tablename__ = 'Project'
+    __table_args__ = ( db.UniqueConstraint('name', 'organization_name'), { } )
+    # Columns
     id = db.Column(db.Integer, primary_key=True)
     name = db.Column(db.Unicode())
     code_url = db.Column(db.Unicode())
@@ -117,16 +126,9 @@
 # -------------------
 
 manager = flask.ext.restless.APIManager(app, flask_sqlalchemy_db=db)
-<<<<<<< HEAD
-exclude_columns = ['keep']
-manager.create_api(Project, methods=['GET'], exclude_columns=exclude_columns, collection_name='projects', max_results_per_page=-1)
-=======
-
-kwargs = dict(methods=['GET'], exclude_columns=['id','keep'], max_results_per_page=-1)
+kwargs = dict(methods=['GET'], exclude_columns=['keep'], max_results_per_page=-1)
 manager.create_api(Organization, collection_name='organizations', **kwargs)
 manager.create_api(Project, collection_name='projects', **kwargs)
->>>>>>> b9e32018
-
 
 # -------------------
 # Routes
