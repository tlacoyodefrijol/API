--- conflicted
+++ resolved
@@ -5,13 +5,7 @@
 from flask import Flask, make_response, request, current_app
 from datetime import timedelta
 from functools import update_wrapper
-import json
-import os
-import requests
-from tasks import update_project
-# from run_update import update_projects as update_pjs
-from boto.s3.connection import S3Connection
-from boto.s3.key import Key
+import json, os, requests
 from flask.ext.heroku import Heroku
 from flask.ext.sqlalchemy import SQLAlchemy
 from sqlalchemy.dialects.postgresql import JSON
@@ -31,8 +25,7 @@
 # Settings
 # -------------------
 
-BUCKET = os.environ['S3_BUCKET']
-THE_KEY = os.environ['FLASK_KEY']
+# THE_KEY = os.environ['FLASK_KEY']
 
 def add_cors_header(response):
     response.headers['Access-Control-Allow-Origin'] = '*'
@@ -53,37 +46,30 @@
     description = db.Column(db.Unicode())
     type = db.Column(db.Unicode())
     categories = db.Column(db.Unicode())
-<<<<<<< HEAD
     github = db.Column(JSON)
     brigade = db.Column(db.Unicode)
-=======
-    github_extras = db.Column(db.Unicode())
     keep = db.Column(db.Boolean())
->>>>>>> bf5cd41b
     
     def __init__(self, name, code_url=None, link_url=None,
-                 description=None, type=None, categories=None, github=None, brigade=None):
+                 description=None, type=None, categories=None, github=None, brigade=None, keep=None):
         self.name = name
         self.code_url = code_url
         self.link_url = link_url
         self.description = description
         self.type = type
         self.categories = categories
-<<<<<<< HEAD
         self.github = github
         self.brigade = brigade
+        self.keep = True
 
 
 # -------------------
 # API
 # -------------------
-=======
-        self.github_extras = github_extras
-        self.keep = True
->>>>>>> bf5cd41b
 
 manager = flask.ext.restless.APIManager(app, flask_sqlalchemy_db=db)
-manager.create_api(Project, methods=['GET'], collection_name='projects', max_results_per_page=-1)
+exclude_columns = ['keep']
+manager.create_api(Project, methods=['GET'], exclude_columns=exclude_columns, collection_name='projects', max_results_per_page=-1)
 
 
 # -------------------
