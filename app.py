# -------------------
# Imports
# -------------------

from flask import Flask, make_response, request, current_app, jsonify
from datetime import datetime, timedelta
from functools import update_wrapper
import json, os, requests, time
from flask.ext.heroku import Heroku
from flask.ext.sqlalchemy import SQLAlchemy
from sqlalchemy.ext.mutable import Mutable
from sqlalchemy import types
import flask.ext.restless
from dictalchemy import make_class_dictable
<<<<<<< HEAD
from dateutil.tz import tzoffset
=======
from urlparse import urlparse
from urllib import quote
>>>>>>> 89d781b5

# -------------------
# Init
# -------------------

app = Flask(__name__)
heroku = Heroku(app)
db = SQLAlchemy(app)
make_class_dictable(db.Model)

# -------------------
# Settings
# -------------------
@app.url_value_preprocessor
def clean_urls(endpoint, values):
    '''
    Before every request, change underscores to spaces.
    /api/organizations/Code_for_America
    will search the db for Code for America
    '''
    if values:
        if "instid" in values:
            if values["instid"]:
                if "_" in values["instid"]:
                    values["instid"] = values["instid"].replace("_", " ")
        if "organization_name" in values:
            if "_" in values["organization_name"]:
                values["organization_name"] = values["organization_name"].replace("_", " ")

def add_cors_header(response):
    response.headers['Access-Control-Allow-Origin'] = '*'
    response.headers['Access-Control-Allow-Headers'] = 'Authorization, Content-Type'
    response.headers['Access-Control-Allow-Methods'] = 'POST, GET, PUT, PATCH, DELETE, OPTIONS'
    return response
app.after_request(add_cors_header)


# -------------------
# Types
# -------------------

class JsonType(Mutable, types.TypeDecorator):
    ''' JSON wrapper type for TEXT database storage.

        References:
        http://stackoverflow.com/questions/4038314/sqlalchemy-json-as-blob-text
        http://docs.sqlalchemy.org/en/rel_0_9/orm/extensions/mutable.html
    '''
    impl = types.Unicode

    def process_bind_param(self, value, engine):
        return unicode(json.dumps(value))

    def process_result_value(self, value, engine):
        if value:
            return json.loads(value)
        else:
            # default can also be a list
            return {}


# -------------------
# Models
# -------------------

class Organization(db.Model):
    '''
        Brigades and other civic tech organizations
    '''
    #Columns
    name = db.Column(db.Unicode(), primary_key=True)
    website = db.Column(db.Unicode())
    events_url = db.Column(db.Unicode())
    rss = db.Column(db.Unicode())
    projects_list_url = db.Column(db.Unicode())
    type = db.Column(db.Unicode())
    city = db.Column(db.Unicode())
    latitude = db.Column(db.Float())
    longitude = db.Column(db.Float())
    keep = db.Column(db.Boolean())

    # Relationships
    events = db.relationship('Event')
    recent_stories = db.relationship('Story') # Stories already limited to two most recent
    projects = db.relationship('Project')

    def __init__(self, name, website=None, events_url=None,
                 rss=None, projects_list_url=None, type=None, city=None, latitude=None, longitude=None):
        self.name = name
        self.website = website
        self.events_url = events_url
        self.rss = rss
        self.projects_list_url = projects_list_url
        self.type = type
        self.city = city
        self.latitude = latitude
        self.longitude = longitude
        self.keep = True

    def recent_events(self):
        '''
            Return the two most recent events
        '''
        recent_events = Event.query.filter_by(organization_name=self.name).order_by(Event.start_time_notz.desc()).limit(2).all()
        recent_events_json = [row.asdict() for row in recent_events]
        return recent_events_json

    def recent_projects(self):
        '''
            Return the three most recent projects
        '''
        all_projects = Project.query.filter_by(organization_name=self.name).all()
        all_projects_json = [project.asdict() for project in all_projects]
        all_projects_json.sort(key=lambda k: k['github_details']['updated_at'], reverse=True)
        recent_projects = all_projects_json[0:3]
        return recent_projects

    def all_events(self):
        ''' API link to all an orgs events
        '''
        scheme, host, _, _, _, _ = urlparse(request.url)
        # Make a nice org name
        organization_name = quote(self.name.replace(" ","_"))
        return '%s://%s/api/organizations/%s/events' % (scheme, host, organization_name)

    def all_projects(self):
        ''' API link to all an orgs projects
        '''
        scheme, host, _, _, _, _ = urlparse(request.url)
        # Make a nice org name
        organization_name = quote(self.name.replace(" ","_"))
        return '%s://%s/api/organizations/%s/projects' % (scheme, host, organization_name)

    def all_stories(self):
        ''' API link to all an orgs stories
        '''
        scheme, host, _, _, _, _ = urlparse(request.url)
        # Make a nice org name
        organization_name = quote(self.name.replace(" ","_"))
        return '%s://%s/api/organizations/%s/stories' % (scheme, host, organization_name)

    def api_url(self):
        ''' API link to itself
        '''
        scheme, host, _, _, _, _ = urlparse(request.url)
        # Make a nice org name
        organization_name = quote(self.name.replace(" ","_"))
        return '%s://%s/api/organizations/%s' % (scheme, host, organization_name)

class Story(db.Model):
    '''
        Blog posts from a Brigade.
    '''
    # Columns
    id = db.Column(db.Integer(), primary_key=True)
    title = db.Column(db.Unicode())
    link = db.Column(db.Unicode())
    type = db.Column(db.Unicode())
    keep = db.Column(db.Boolean())

    # Relationships
    organization = db.relationship('Organization')
    organization_name = db.Column(db.Unicode(), db.ForeignKey('organization.name'))

    def __init__(self, title=None, link=None, type=None, organization_name=None):
        self.title = title
        self.link = link
        self.type = type
        self.organization_name = organization_name
        self.keep = True

class Project(db.Model):
    '''
        Civic tech projects on GitHub
    '''
    # Columns
    id = db.Column(db.Integer(), primary_key=True)
    name = db.Column(db.Unicode())
    code_url = db.Column(db.Unicode())
    link_url = db.Column(db.Unicode())
    description = db.Column(db.Unicode())
    type = db.Column(db.Unicode())
    categories = db.Column(db.Unicode())
    github_details = db.Column(JsonType())
    keep = db.Column(db.Boolean())

    # Relationships
    organization = db.relationship('Organization')
    organization_name = db.Column(db.Unicode(), db.ForeignKey('organization.name'))

    def __init__(self, name, code_url=None, link_url=None,
                 description=None, type=None, categories=None,
                 github_details=None, organization_name=None, keep=None):
        self.name = name
        self.code_url = code_url
        self.link_url = link_url
        self.description = description
        self.type = type
        self.categories = categories
        self.github_details = github_details
        self.organization_name = organization_name
        self.keep = True

class Event(db.Model):
    '''
        Organizations events from Meetup
    '''
    # Columns
    id  = db.Column(db.Integer(), primary_key=True)
    name = db.Column(db.Unicode())
    description = db.Column(db.Unicode())
    event_url = db.Column(db.Unicode())
    location = db.Column(db.Unicode())
    created_at = db.Column(db.Unicode())
    start_time_notz = db.Column(db.DateTime(False))
    end_time_notz = db.Column(db.DateTime(False))
    utc_offset = db.Column(db.Integer())
    keep = db.Column(db.Boolean())

    # Relationships
    organization = db.relationship('Organization')
    organization_name = db.Column(db.Unicode(), db.ForeignKey('organization.name'))

    def __init__(self, name, event_url, start_time_notz, created_at, utc_offset,
                 organization_name, location=None, end_time_notz=None, description=None):
        self.name = name
        self.description = description
        self.location = location
        self.event_url = event_url
        self.start_time_notz = start_time_notz
        self.utc_offset = utc_offset
        self.end_time_notz = end_time_notz
        self.organization_name = organization_name
        self.created_at = created_at
        self.keep = True
    
    def start_time(self):
        ''' Get a string representation of the start time with UTC offset.
        '''
        if self.start_time_notz is None:
            return None
        tz = tzoffset(None, self.utc_offset)
        st = self.start_time_notz
        dt = datetime(st.year, st.month, st.day, st.hour, st.minute, st.second, tzinfo=tz)
        return dt.strftime('%Y-%m-%d %H:%M:%S %z')
    
    def end_time(self):
        ''' Get a string representation of the end time with UTC offset.
        '''
        if self.end_time_notz is None:
            return None
        tz = tzoffset(None, self.utc_offset)
        et = self.end_time_notz
        dt = datetime(et.year, et.month, et.day, et.hour, et.minute, et.second, tzinfo=tz)
        return dt.strftime('%Y-%m-%d %H:%M:%S %z')

# -------------------
# API
# -------------------

manager = flask.ext.restless.APIManager(app, flask_sqlalchemy_db=db)
kwargs = dict(exclude_columns=['keep'], max_results_per_page=None)
org_kwargs = kwargs.copy()
org_kwargs['include_methods'] = ['recent_events','recent_projects','all_stories','all_events','all_projects','api_url']
org_kwargs['exclude_columns'] = ['keep','events','projects']
manager.create_api(Organization, collection_name='organizations', **org_kwargs)
manager.create_api(Story, collection_name='stories', **kwargs)
manager.create_api(Project, collection_name='projects', **kwargs)
event_kwargs = kwargs.copy()
event_kwargs['include_methods'] = ['start_time', 'end_time']
event_kwargs['exclude_columns'] = ['keep','start_time_notz','end_time_notz','utc_offset']
manager.create_api(Event, collection_name='events', **event_kwargs)

@app.route('/api/organizations.geojson')
def get_organizations_geojson():
    ''' GeoJSON response option for organizations.
    '''
    geojson = dict(type='GeometryCollection', features=[])

    for org in db.session.query(Organization):
        # The unique identifier of an organization is its name.
        id = org.name

        # Pick out all the field names without an underscore as the first char.
        keys = [k for k in org.__dict__.keys() if not k.startswith('_')]

        # Pick out all the properties that aren't part of the location.
        names = [k for k in keys if k not in ('latitude', 'longitude', 'keep')]
        props = dict([(k, getattr(org, k)) for k in names])

        # GeoJSON Point geometry, http://geojson.org/geojson-spec.html#point
        geom = dict(type='Point', coordinates=[org.longitude, org.latitude])

        feature = dict(type='Feature', id=id, properties=props, geometry=geom)
        geojson['features'].append(feature)

    response = make_response(json.dumps(geojson, indent=2))
    response.headers['Content-Type'] = 'application/json'

    return response

@app.route("/api/organizations/<organization_name>/events")
def get_orgs_events(organization_name):
    '''
        A cleaner url for getting an organizations events
        Better than /api/events?q={"filters":[{"name":"organization_name","op":"eq","val":"Code for San Francisco"}]}
    '''
    # Check org name
    organization = Organization.query.filter_by(name=organization_name).first()
    if not organization:
        return "Organization not found", 404
    # Get event objects
    orgs_events = Event.query.filter_by(organization_name=organization_name).all()
<<<<<<< HEAD
    
    for (index, event) in enumerate(orgs_events):
        orgs_events[index] = event.asdict()
        for key in event_kwargs['exclude_columns']:
            del orgs_events[index][key]
        for key in event_kwargs['include_methods']:
            orgs_events[index][key] = getattr(event, key)()
    
=======
    # Convert them to dicts
    # Remove the keep column
    orgs_events_as_dicts = []
    for event in orgs_events:
        event = event.asdict()
        del event['keep']
        orgs_events_as_dicts.append(event)
>>>>>>> 89d781b5
    response = {
        "num_results" : len(orgs_events_as_dicts),
        "objects" : orgs_events_as_dicts,
        "page" : 1,
        "total_pages" : 1
    }
    return jsonify(response)

@app.route("/api/organizations/<organization_name>/stories")
def get_orgs_stories(organization_name):
    '''
        A cleaner url for getting an organizations stories
    '''
    # Check org name
    organization = Organization.query.filter_by(name=organization_name).first()
    if not organization:
        return "Organization not found", 404
    # Get stories objects
    orgs_stories = Story.query.filter_by(organization_name=organization_name).all()
    # Convert them to dicts
    # Remove the keep column
    orgs_stories_as_dicts = []
    for story in orgs_stories:
        story = story.asdict()
        del story['keep']
        orgs_stories_as_dicts.append(story)
    response = {
        "num_results" : len(orgs_stories_as_dicts),
        "objects" : orgs_stories_as_dicts,
        "page" : 1,
        "total_pages" : 1
    }
    return jsonify(response)

@app.route("/api/organizations/<organization_name>/projects")
def get_orgs_projects(organization_name):
    '''
        A cleaner url for getting an organizations projects
    '''
    # Check org name
    organization = Organization.query.filter_by(name=organization_name).first()
    if not organization:
        return "Organization not found", 404
    # Get project objects
    orgs_projects = Project.query.filter_by(organization_name=organization_name).all()
    # Convert them to dicts
    # Remove the keep column
    orgs_projects_as_dicts = []
    for project in orgs_projects:
        project = project.asdict()
        del project['keep']
        orgs_projects_as_dicts.append(project)
    response = {
        "num_results" : len(orgs_projects_as_dicts),
        "objects" : orgs_projects_as_dicts,
        "page" : 1,
        "total_pages" : 1
    }
    return jsonify(response)


# -------------------
# Routes
# -------------------

@app.route('/.well-known/status')
def well_known_status():
    ''' Return status information for Engine Light.

        http://engine-light.codeforamerica.org
    '''
    try:
        org = db.session.query(Organization).limit(1).first()
        project = db.session.query(Project).limit(1).first()

        if not hasattr(project, 'name'):
            status = 'Sample project is missing a name'

        elif not hasattr(org, 'name'):
            status = 'Sample project is missing a name'

        else:
            status = 'ok'

    except Exception, e:
        status = 'Error: ' + str(e)

    state = dict(status=status, updated=int(time.time()), resources=[])
    state.update(dict(dependencies=['Meetup', 'Github', 'PostgreSQL']))

    response = make_response(json.dumps(state, indent=2))
    response.headers['Content-Type'] = 'application/json'

    return response

@app.route("/")
def index():
    return '''<html>
<head>
    <title>Civic Tech Movement API</title>
</head>
<body>
    <p>Read more about me at <a href="https://github.com/codeforamerica/civic-json-worker#readme">codeforamerica/civic-json-worker</a>.</p>
    <p>Some data:</p>
    <ul>
    <li><a href="api/projects">Projects</a></li>
    </ul>
</body>
</html>'''

if __name__ == "__main__":
    app.run(debug=True)<|MERGE_RESOLUTION|>--- conflicted
+++ resolved
@@ -12,12 +12,9 @@
 from sqlalchemy import types
 import flask.ext.restless
 from dictalchemy import make_class_dictable
-<<<<<<< HEAD
 from dateutil.tz import tzoffset
-=======
 from urlparse import urlparse
 from urllib import quote
->>>>>>> 89d781b5
 
 # -------------------
 # Init
@@ -331,24 +328,18 @@
         return "Organization not found", 404
     # Get event objects
     orgs_events = Event.query.filter_by(organization_name=organization_name).all()
-<<<<<<< HEAD
+    orgs_events_as_dicts = []
     
-    for (index, event) in enumerate(orgs_events):
-        orgs_events[index] = event.asdict()
+    # Convert them to dicts,
+    # remove/add certain items.
+    for event in orgs_events:
+        event_dict = event.asdict()
+        orgs_events_as_dicts.append(event_dict)
         for key in event_kwargs['exclude_columns']:
-            del orgs_events[index][key]
+            del event_dict[key]
         for key in event_kwargs['include_methods']:
-            orgs_events[index][key] = getattr(event, key)()
+            event_dict[key] = getattr(event, key)()
     
-=======
-    # Convert them to dicts
-    # Remove the keep column
-    orgs_events_as_dicts = []
-    for event in orgs_events:
-        event = event.asdict()
-        del event['keep']
-        orgs_events_as_dicts.append(event)
->>>>>>> 89d781b5
     response = {
         "num_results" : len(orgs_events_as_dicts),
         "objects" : orgs_events_as_dicts,
