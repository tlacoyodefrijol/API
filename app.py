# -------------------
# Imports
# -------------------

from __future__ import division

from flask import Flask, make_response, request, current_app, jsonify, render_template
from datetime import datetime, timedelta
from functools import update_wrapper
import json, os, requests, time
from flask.ext.heroku import Heroku
from flask.ext.sqlalchemy import SQLAlchemy
from sqlalchemy.ext.mutable import Mutable
from sqlalchemy import types
from dictalchemy import make_class_dictable
from dateutil.tz import tzoffset
from copy import deepcopy
from urllib import quote
from math import ceil

# -------------------
# Init
# -------------------

app = Flask(__name__)
heroku = Heroku(app)
db = SQLAlchemy(app)
make_class_dictable(db.Model)

# -------------------
# Settings
# -------------------

def add_cors_header(response):
    response.headers['Access-Control-Allow-Origin'] = '*'
    response.headers['Access-Control-Allow-Headers'] = 'Authorization, Content-Type'
    response.headers['Access-Control-Allow-Methods'] = 'POST, GET, PUT, PATCH, DELETE, OPTIONS'
    return response

app.after_request(add_cors_header)


# -------------------
# Types
# -------------------

class JsonType(Mutable, types.TypeDecorator):
    ''' JSON wrapper type for TEXT database storage.

        References:
        http://stackoverflow.com/questions/4038314/sqlalchemy-json-as-blob-text
        http://docs.sqlalchemy.org/en/rel_0_9/orm/extensions/mutable.html
    '''
    impl = types.Unicode

    def process_bind_param(self, value, engine):
        return unicode(json.dumps(value))

    def process_result_value(self, value, engine):
        if value:
            return json.loads(value)
        else:
            # default can also be a list
            return {}


# -------------------
# Models
# -------------------

class Organization(db.Model):
    '''
        Brigades and other civic tech organizations
    '''
    #Columns
    name = db.Column(db.Unicode(), primary_key=True)
    website = db.Column(db.Unicode())
    events_url = db.Column(db.Unicode())
    rss = db.Column(db.Unicode())
    projects_list_url = db.Column(db.Unicode())
    type = db.Column(db.Unicode())
    city = db.Column(db.Unicode())
    latitude = db.Column(db.Float())
    longitude = db.Column(db.Float())
    keep = db.Column(db.Boolean())

    # Relationships
    events = db.relationship('Event')
    projects = db.relationship('Project')

    def __init__(self, name, website=None, events_url=None,
                 rss=None, projects_list_url=None, type=None, city=None, latitude=None, longitude=None):
        self.name = name
        self.website = website
        self.events_url = events_url
        self.rss = rss
        self.projects_list_url = projects_list_url
        self.type = type
        self.city = city
        self.latitude = latitude
        self.longitude = longitude
        self.keep = True

    def current_events(self):
        '''
            Return the two soonest upcoming events
        '''
        filter_old = Event.start_time_notz >= datetime.utcnow()
        current_events = Event.query.filter_by(organization_name=self.name).filter(
     filter_old).order_by(Event.start_time_notz.asc()).limit(2).all()
        current_events_json = [row.asdict() for row in current_events]
        return current_events_json

    def current_projects(self):
        '''
            Return the three most current projects
        '''
        all_projects = Project.query.filter_by(organization_name=self.name).all()
        all_projects_json = [project.asdict() for project in all_projects]
        all_projects_json.sort(key=lambda k: k['github_details']['updated_at'], reverse=True)
        current_projects = all_projects_json[0:3]
        return current_projects

    def current_stories(self):
        '''
            Return the two most current stories
        '''
        current_stories = Story.query.filter_by(organization_name=self.name).limit(2).all()
        current_stories_json = [row.asdict() for row in current_stories]
        return current_stories_json

    def all_events(self):
        ''' API link to all an orgs events
        '''
        # Make a nice org name
        organization_name = quote(safe_name(self.name))
        return '%s://%s/api/organizations/%s/events' % (request.scheme, request.host, organization_name)

    def all_projects(self):
        ''' API link to all an orgs projects
        '''
        # Make a nice org name
        organization_name = quote(safe_name(self.name))
        return '%s://%s/api/organizations/%s/projects' % (request.scheme, request.host, organization_name)

    def all_stories(self):
        ''' API link to all an orgs stories
        '''
        # Make a nice org name
        organization_name = quote(safe_name(self.name))
        return '%s://%s/api/organizations/%s/stories' % (request.scheme, request.host, organization_name)

    def api_id(self):
        ''' Return organization name made safe for use in a URL.
        '''
        return quote(safe_name(self.name))

    def api_url(self):
        ''' API link to itself
        '''
        return '%s://%s/api/organizations/%s' % (request.scheme, request.host, self.api_id())

    def asdict(self, include_extras=False):
        ''' Return Organization as a dictionary, with some properties tweaked.

            Optionally include linked projects, events, and stories.
        '''
        organization_dict = db.Model.asdict(self)

        del organization_dict['keep']

        for key in ('all_events', 'all_projects', 'all_stories', 'api_url'):
            organization_dict[key] = getattr(self, key)()

        if include_extras:
<<<<<<< HEAD
            for key in ('current_events', 'recent_projects', 'recent_stories'):
=======
            for key in ('recent_events', 'current_projects', 'current_stories'):
>>>>>>> e3e5ee21
                organization_dict[key] = getattr(self, key)()

        return organization_dict

class Story(db.Model):
    '''
        Blog posts from a Brigade.
    '''
    # Columns
    id = db.Column(db.Integer(), primary_key=True)
    title = db.Column(db.Unicode())
    link = db.Column(db.Unicode())
    type = db.Column(db.Unicode())
    keep = db.Column(db.Boolean())

    # Relationships
    organization = db.relationship('Organization')
    organization_name = db.Column(db.Unicode(), db.ForeignKey('organization.name'))

    def __init__(self, title=None, link=None, type=None, organization_name=None):
        self.title = title
        self.link = link
        self.type = type
        self.organization_name = organization_name
        self.keep = True

    def api_url(self):
        ''' API link to itself
        '''
        return '%s://%s/api/stories/%s' % (request.scheme, request.host, str(self.id))

    def asdict(self, include_organization=False):
        ''' Return Story as a dictionary, with some properties tweaked.

            Optionally include linked organization.
        '''
        story_dict = db.Model.asdict(self)

        del story_dict['keep']
        story_dict['api_url'] = self.api_url()

        if include_organization:
            story_dict['organization'] = self.organization.asdict()

        return story_dict

class Project(db.Model):
    '''
        Civic tech projects on GitHub
    '''
    # Columns
    id = db.Column(db.Integer(), primary_key=True)
    name = db.Column(db.Unicode())
    code_url = db.Column(db.Unicode())
    link_url = db.Column(db.Unicode())
    description = db.Column(db.Unicode())
    type = db.Column(db.Unicode())
    categories = db.Column(db.Unicode())
    github_details = db.Column(JsonType())
    keep = db.Column(db.Boolean())

    # Relationships
    organization = db.relationship('Organization')
    organization_name = db.Column(db.Unicode(), db.ForeignKey('organization.name'))

    def __init__(self, name, code_url=None, link_url=None,
                 description=None, type=None, categories=None,
                 github_details=None, organization_name=None, keep=None):
        self.name = name
        self.code_url = code_url
        self.link_url = link_url
        self.description = description
        self.type = type
        self.categories = categories
        self.github_details = github_details
        self.organization_name = organization_name
        self.keep = True

    def api_url(self):
        ''' API link to itself
        '''
        return '%s://%s/api/projects/%s' % (request.scheme, request.host, str(self.id))

    def asdict(self, include_organization=False):
        ''' Return Project as a dictionary, with some properties tweaked.

            Optionally include linked organization.
        '''
        project_dict = db.Model.asdict(self)

        del project_dict['keep']
        project_dict['api_url'] = self.api_url()

        if include_organization:
            project_dict['organization'] = self.organization.asdict()

        return project_dict

class Event(db.Model):
    '''
        Organizations events from Meetup
    '''
    # Columns
    id  = db.Column(db.Integer(), primary_key=True)
    name = db.Column(db.Unicode())
    description = db.Column(db.Unicode())
    event_url = db.Column(db.Unicode())
    location = db.Column(db.Unicode())
    created_at = db.Column(db.Unicode())
    start_time_notz = db.Column(db.DateTime(False))
    end_time_notz = db.Column(db.DateTime(False))
    utc_offset = db.Column(db.Integer())
    keep = db.Column(db.Boolean())

    # Relationships
    organization = db.relationship('Organization')
    organization_name = db.Column(db.Unicode(), db.ForeignKey('organization.name'))

    def __init__(self, name, event_url, start_time_notz, created_at, utc_offset,
                 organization_name, location=None, end_time_notz=None, description=None):
        self.name = name
        self.description = description
        self.location = location
        self.event_url = event_url
        self.start_time_notz = start_time_notz
        self.utc_offset = utc_offset
        self.end_time_notz = end_time_notz
        self.organization_name = organization_name
        self.created_at = created_at
        self.keep = True

    def start_time(self):
        ''' Get a string representation of the start time with UTC offset.
        '''
        if self.start_time_notz is None:
            return None
        tz = tzoffset(None, self.utc_offset)
        st = self.start_time_notz
        dt = datetime(st.year, st.month, st.day, st.hour, st.minute, st.second, tzinfo=tz)
        return dt.strftime('%Y-%m-%d %H:%M:%S %z')

    def end_time(self):
        ''' Get a string representation of the end time with UTC offset.
        '''
        if self.end_time_notz is None:
            return None
        tz = tzoffset(None, self.utc_offset)
        et = self.end_time_notz
        dt = datetime(et.year, et.month, et.day, et.hour, et.minute, et.second, tzinfo=tz)
        return dt.strftime('%Y-%m-%d %H:%M:%S %z')

    def api_url(self):
        ''' API link to itself
        '''
        return '%s://%s/api/events/%s' % (request.scheme, request.host, str(self.id))

    def asdict(self, include_organization=False):
        ''' Return Event as a dictionary, with some properties tweaked.

            Optionally include linked organization.
        '''
        event_dict = db.Model.asdict(self)

        for key in ('keep', 'start_time_notz', 'end_time_notz', 'utc_offset'):
            del event_dict[key]

        for key in ('start_time', 'end_time', 'api_url'):
            event_dict[key] = getattr(self, key)()

        if include_organization:
            event_dict['organization'] = self.organization.asdict()

        return event_dict

# -------------------
# API
# -------------------

def page_info(query, page, limit):
    ''' Return last page and offset for a query.
    '''
    # Get a bunch of projects.
    total = query.count()
    last = int(ceil(total / limit))
    offset = (page - 1) * limit

    return last, offset

def pages_dict(page, last):
    ''' Return a dictionary of pages to return in API responses.
    '''
    url = '%s://%s%s' % (request.scheme, request.host, request.path)

    pages = dict()

    if page > 1:
        pages['first'] = url

    if page == 2:
        pages['prev'] = url
    elif page > 2:
        pages['prev'] = '%s?page=%d' % (url, page - 1)

    if page < last:
        pages['next'] = '%s?page=%d' % (url, page + 1)
        pages['last'] = '%s?page=%d' % (url, last)

    return pages

def paged_results(query, page, per_page):
    '''
    '''
    total = query.count()
    last, offset = page_info(query, page, per_page)
    model_dicts = [o.asdict(True) for o in query.limit(per_page).offset(offset)]

    return dict(total=total, pages=pages_dict(page, last), objects=model_dicts)

def is_safe_name(name):
    ''' Return True if the string is a safe name.
    '''
    return raw_name(safe_name(name)) == name

def safe_name(name):
    ''' Return URL-safe organization name with spaces replaced by underscores.

        Slashes will be removed, which is incompatible with raw_name().
    '''
    return name.replace(' ', '_').replace('/', '')

def raw_name(name):
    ''' Return raw organization name with underscores replaced by spaces.
    '''
    return name.replace('_', ' ')

@app.route('/api/organizations')
@app.route('/api/organizations/<name>')
def get_organizations(name=None):
    ''' Regular response option for organizations.
    '''
    if name:
        # Get one named organization.
        filter = Organization.name == raw_name(name)
        org = db.session.query(Organization).filter(filter).first()
        return jsonify(org.asdict(True))

    # Get a bunch of organizations.
    query = db.session.query(Organization)
    response = paged_results(query, int(request.args.get('page', 1)), 10)
    return jsonify(response)

@app.route('/api/organizations.geojson')
def get_organizations_geojson():
    ''' GeoJSON response option for organizations.
    '''
    geojson = dict(type='GeometryCollection', features=[])

    for org in db.session.query(Organization):
        # The unique identifier of an organization.
        id = org.api_id()

        # Pick out all the properties that aren't part of the location.
        props = org.asdict()

        # GeoJSON Point geometry, http://geojson.org/geojson-spec.html#point
        geom = dict(type='Point', coordinates=[org.longitude, org.latitude])

        feature = dict(type='Feature', id=id, properties=props, geometry=geom)
        geojson['features'].append(feature)

    response = make_response(json.dumps(geojson, indent=2))
    response.headers['Content-Type'] = 'application/json'

    return response

@app.route("/api/organizations/<organization_name>/events")
def get_orgs_events(organization_name):
    '''
        A cleaner url for getting an organizations events
        Better than /api/events?q={"filters":[{"name":"organization_name","op":"eq","val":"Code for San Francisco"}]}
    '''
    # Check org name
    organization = Organization.query.filter_by(name=raw_name(organization_name)).first()
    if not organization:
        return "Organization not found", 404

    # Get event objects
    query = Event.query.filter_by(organization_name=organization.name)
    response = paged_results(query, int(request.args.get('page', 1)), 25)
    return jsonify(response)

@app.route("/api/organizations/<organization_name>/stories")
def get_orgs_stories(organization_name):
    '''
        A cleaner url for getting an organizations stories
    '''
    # Check org name
    organization = Organization.query.filter_by(name=raw_name(organization_name)).first()
    if not organization:
        return "Organization not found", 404

    # Get story objects
    query = Story.query.filter_by(organization_name=organization.name)
    response = paged_results(query, int(request.args.get('page', 1)), 25)
    return jsonify(response)

@app.route("/api/organizations/<organization_name>/projects")
def get_orgs_projects(organization_name):
    '''
        A cleaner url for getting an organizations projects
    '''
    # Check org name
    organization = Organization.query.filter_by(name=raw_name(organization_name)).first()
    if not organization:
        return "Organization not found", 404

    # Get project objects
    query = Project.query.filter_by(organization_name=organization.name)
    response = paged_results(query, int(request.args.get('page', 1)), 10)
    return jsonify(response)

@app.route('/api/projects')
@app.route('/api/projects/<int:id>')
def get_projects(id=None):
    ''' Regular response option for projects.
    '''
    if id:
        # Get one named project.
        filter = Project.id == id
        proj = db.session.query(Project).filter(filter).first()
        return jsonify(proj.asdict(True))

    # Get a bunch of projects.
    query = db.session.query(Project)
    response = paged_results(query, int(request.args.get('page', 1)), 10)
    return jsonify(response)

@app.route('/api/events')
@app.route('/api/events/<int:id>')
def get_events(id=None):
    ''' Regular response option for events.
    '''
    if id:
        # Get one named event.
        filter = Event.id == id
        event = db.session.query(Event).filter(filter).first()
        return jsonify(event.asdict(True))

    # Get a bunch of events.
    query = db.session.query(Event)
    response = paged_results(query, int(request.args.get('page', 1)), 25)
    return jsonify(response)

@app.route('/api/stories')
@app.route('/api/stories/<int:id>')
def get_stories(id=None):
    ''' Regular response option for stories.
    '''
    if id:
        # Get one named story.
        filter = Story.id == id
        story = db.session.query(Story).filter(filter).first()
        return jsonify(story.asdict(True))

    # Get a bunch of stories.
    query = db.session.query(Story)
    response = paged_results(query, int(request.args.get('page', 1)), 25)
    return jsonify(response)

# -------------------
# Routes
# -------------------

@app.route('/.well-known/status')
def well_known_status():
    ''' Return status information for Engine Light.

        http://engine-light.codeforamerica.org
    '''
    try:
        org = db.session.query(Organization).limit(1).first()
        project = db.session.query(Project).limit(1).first()

        if not hasattr(project, 'name'):
            status = 'Sample project is missing a name'

        elif not hasattr(org, 'name'):
            status = 'Sample project is missing a name'

        else:
            status = 'ok'

    except Exception, e:
        status = 'Error: ' + str(e)

    state = dict(status=status, updated=int(time.time()), resources=[])
    state.update(dict(dependencies=['Meetup', 'Github', 'PostgreSQL']))

    response = make_response(json.dumps(state, indent=2))
    response.headers['Content-Type'] = 'application/json'

    return response

@app.route("/")
def index():
    return render_template('index.html', api_base='%s://%s' % (request.scheme, request.host))

if __name__ == "__main__":
    app.run(debug=True)<|MERGE_RESOLUTION|>--- conflicted
+++ resolved
@@ -106,8 +106,8 @@
             Return the two soonest upcoming events
         '''
         filter_old = Event.start_time_notz >= datetime.utcnow()
-        current_events = Event.query.filter_by(organization_name=self.name).filter(
-     filter_old).order_by(Event.start_time_notz.asc()).limit(2).all()
+        current_events = Event.query.filter_by(organization_name=self.name)\
+            .filter(filter_old).order_by(Event.start_time_notz.asc()).limit(2).all()
         current_events_json = [row.asdict() for row in current_events]
         return current_events_json
 
@@ -173,11 +173,7 @@
             organization_dict[key] = getattr(self, key)()
 
         if include_extras:
-<<<<<<< HEAD
-            for key in ('current_events', 'recent_projects', 'recent_stories'):
-=======
-            for key in ('recent_events', 'current_projects', 'current_stories'):
->>>>>>> e3e5ee21
+            for key in ('current_events', 'current_projects', 'current_stories'):
                 organization_dict[key] = getattr(self, key)()
 
         return organization_dict
