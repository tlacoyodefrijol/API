--- conflicted
+++ resolved
@@ -40,7 +40,25 @@
 # Models
 # -------------------
 
-<<<<<<< HEAD
+class JsonType(Mutable, types.TypeDecorator):
+    ''' JSON wrapper type for TEXT database storage.
+    
+        References:
+        http://stackoverflow.com/questions/4038314/sqlalchemy-json-as-blob-text
+        http://docs.sqlalchemy.org/en/rel_0_9/orm/extensions/mutable.html
+    '''
+    impl = types.Unicode
+
+    def process_bind_param(self, value, engine):
+        return unicode(json.dumps(value))
+
+    def process_result_value(self, value, engine):
+        if value:
+            return json.loads(value)
+        else:
+            # default can also be a list
+            return {}
+
 class Organization(db.Model):
     '''
     '''
@@ -59,26 +77,6 @@
         self.rss = rss
         self.projects_list_url = projects_list_url
         self.keep = True
-=======
-class JsonType(Mutable, types.TypeDecorator):
-    ''' JSON wrapper type for TEXT database storage.
-    
-        References:
-        http://stackoverflow.com/questions/4038314/sqlalchemy-json-as-blob-text
-        http://docs.sqlalchemy.org/en/rel_0_9/orm/extensions/mutable.html
-    '''
-    impl = types.Unicode
-
-    def process_bind_param(self, value, engine):
-        return unicode(json.dumps(value))
-
-    def process_result_value(self, value, engine):
-        if value:
-            return json.loads(value)
-        else:
-            # default can also be a list
-            return {}
->>>>>>> e42facfe
 
 class Project(db.Model):
     '''
