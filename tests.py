#!/usr/bin/env python
# -*- coding: utf8 -*-

import unittest, requests, json, os
from datetime import datetime, timedelta
from urlparse import urlparse

from app import app, db, Organization, Project, Event, Story, Issue, Label
from factories import OrganizationFactory, ProjectFactory, EventFactory, StoryFactory, IssueFactory, LabelFactory

class ApiTest(unittest.TestCase):

    def setUp(self):
        # Set up the database settings
        app.config['SQLALCHEMY_DATABASE_URI'] = 'postgres://postgres@localhost/civic_json_worker_test'
        db.create_all()
        self.app = app.test_client()

    def tearDown(self):
        db.session.close()
        db.drop_all()

    # Test API -----------------------
    def test_current_projects(self):
        '''
        Show three most recently updated github projects
        '''
        organization = OrganizationFactory(name='Code for San Francisco')
        db.session.flush()

        ProjectFactory(organization_name=organization.name, name="Project 1", last_updated="Mon, 01 Jan 2010 00:00:00 GMT")
        ProjectFactory(organization_name=organization.name, name="Project 2", last_updated="Tue, 01 Jan 2011 00:00:00 GMT")
        ProjectFactory(organization_name=organization.name, name="Non Github Project", last_updated="Wed, 01 Jan 2013 00:00:00 ", github_details=None)
        ProjectFactory(organization_name=organization.name, name="Project 3", last_updated="Thu, 01 Jan 2014 00:00:00 GMT")
        db.session.flush()

        response = self.app.get('/api/organizations/Code-for-San-Francisco')
        response = json.loads(response.data)

        self.assertEqual(len(response['current_projects']), 3)
        self.assertEqual(response['current_projects'][0]['name'], "Project 3")
        self.assertEqual(response['current_projects'][1]['name'], "Non Github Project")
        self.assertEqual(response['current_projects'][2]['name'], "Project 2")

    def test_all_projects_order(self):
        '''
        Test that projects gets returned in order of last_updated
        '''
        ProjectFactory(name="Project 1", last_updated="Mon, 01 Jan 2010 00:00:00 GMT")
        ProjectFactory(name="Project 2", last_updated="Tue, 01 Jan 2011 00:00:00 GMT")
        ProjectFactory(name="Non Github Project", last_updated="Wed, 01 Jan 2013 00:00:00 ", github_details=None)
        ProjectFactory(name="Project 3", last_updated="Thu, 01 Jan 2014 00:00:00 GMT")
        db.session.flush()

        response = self.app.get('/api/projects')
        response = json.loads(response.data)

        self.assertEqual(response['objects'][0]['name'], "Project 3")
        self.assertEqual(response['objects'][1]['name'], "Non Github Project")
        self.assertEqual(response['objects'][2]['name'], "Project 2")
        self.assertEqual(response['objects'][3]['name'], "Project 1")

    def test_orgs_projects_order(self):
        ''' Test that a orgs projects come back in order of last_updated.
        '''
        organization = OrganizationFactory(name='Code for San Francisco')
        db.session.flush()

        ProjectFactory(organization_name=organization.name, name="Project 1", last_updated="Mon, 01 Jan 2010 00:00:00 GMT")
        ProjectFactory(organization_name=organization.name, name="Project 2", last_updated="Tue, 01 Jan 2011 00:00:00 GMT")
        ProjectFactory(organization_name=organization.name, name="Non Github Project", last_updated="Wed, 01 Jan 2013 00:00:00 ", github_details=None)
        ProjectFactory(organization_name=organization.name, name="Project 3", last_updated="Thu, 01 Jan 2014 00:00:00 GMT")
        db.session.flush()

        response = self.app.get('/api/organizations/Code-for-San-Francisco/projects')
        response = json.loads(response.data)

        self.assertEqual(response['objects'][0]['name'], "Project 3")
        self.assertEqual(response['objects'][1]['name'], "Non Github Project")
        self.assertEqual(response['objects'][2]['name'], "Project 2")
        self.assertEqual(response['objects'][3]['name'], "Project 1")

    def test_current_events(self):
        '''
        The three soonest upcoming events should be returned.
        If there are no events in the future, no events will be returned
        '''
        # Assuming today is Christmas...
        organization = OrganizationFactory(name='Collective of Ericas')
        db.session.flush()

        # Create multiple events, some in the future, one in the past
        EventFactory(organization_name=organization.name, name="Christmas Eve", start_time_notz=datetime.now() - timedelta(1))
        EventFactory(organization_name=organization.name, name="New Years", start_time_notz=datetime.now() + timedelta(7))
        EventFactory(organization_name=organization.name, name="MLK Day", start_time_notz=datetime.now() + timedelta(25))
        EventFactory(organization_name=organization.name, name="Cesar Chavez Day", start_time_notz=datetime.now() + timedelta(37))
        db.session.flush()

        response = self.app.get('/api/organizations/Collective%20of%20Ericas')
        response_json = json.loads(response.data)

        self.assertEqual(len(response_json['current_events']), 2)
        self.assertEqual(response_json['current_events'][0]['name'], "New Years")
        self.assertEqual(response_json['current_events'][1]['name'], "MLK Day")
        self.assertEqual(response_json['current_events'][0]['organization_name'], "Collective of Ericas")

    def test_all_upcoming_events(self):
        '''
        Test the /events/upcoming_events end point.
        '''
        # World Cup teams
        organization = OrganizationFactory(name='USA USA USA')
        db.session.flush()

        # Create multiple events, some in the future, one in the past
        EventFactory(organization_name=organization.name, name="Past Event", start_time_notz=datetime.now() - timedelta(1000))
        EventFactory(organization_name=organization.name, name="Event One", start_time_notz=datetime.now() + timedelta(10))
        EventFactory(organization_name=organization.name, name="Event Four", start_time_notz=datetime.now() + timedelta(100))
        EventFactory(organization_name=organization.name, name="Event Seven", start_time_notz=datetime.now() + timedelta(1000))
        db.session.flush()

        # World Cup teams
        organization = OrganizationFactory(name='Brazil')
        db.session.flush()

        # Create multiple events, some in the future, one in the past
        EventFactory(organization_name=organization.name, name="Past Event", start_time_notz=datetime.now() - timedelta(2000))
        EventFactory(organization_name=organization.name, name="Event Two", start_time_notz=datetime.now() + timedelta(20))
        EventFactory(organization_name=organization.name, name="Event Five", start_time_notz=datetime.now() + timedelta(200))
        EventFactory(organization_name=organization.name, name="Event Eight", start_time_notz=datetime.now() + timedelta(2000))
        db.session.flush()

        # World Cup teams
        organization = OrganizationFactory(name='GER')
        db.session.flush()

        # Create multiple events, some in the future, one in the past
        EventFactory(organization_name=organization.name, name="Past Event", start_time_notz=datetime.now() - timedelta(3000))
        EventFactory(organization_name=organization.name, name="Event Three", start_time_notz=datetime.now() + timedelta(30))
        EventFactory(organization_name=organization.name, name="Event Six", start_time_notz=datetime.now() + timedelta(300))
        EventFactory(organization_name=organization.name, name="Event Nine", start_time_notz=datetime.now() + timedelta(3000))
        db.session.flush()

        response = self.app.get('/api/events/upcoming_events')
        response_json = json.loads(response.data)

        self.assertEqual(len(response_json['objects']), 9)
        self.assertEqual(response_json['objects'][0]['name'], "Event One")
        self.assertEqual(response_json['objects'][1]['name'], "Event Two")
        self.assertEqual(response_json['objects'][8]['name'], "Event Nine")

    def test_current_stories(self):
        '''
        Test that only the two most recent stories are being returned
        '''
        organization = OrganizationFactory(name='Collective of Ericas')
        db.session.flush()

        StoryFactory(organization_name='Collective of Ericas', title='First Story')
        StoryFactory(organization_name='Collective of Ericas', title='Second Story')
        db.session.flush()

        response = self.app.get('/api/organizations/Collective%20of%20Ericas')
        response_json = json.loads(response.data)
        self.assertEqual(response_json['current_stories'][0]['title'], 'First Story')
        self.assertEqual(response_json['current_stories'][1]['title'], 'Second Story')

    def test_headers(self):
        OrganizationFactory()
        db.session.flush()

        response = self.app.get('/api/organizations')
        assert response.headers['Access-Control-Allow-Origin']  == '*'
        assert response.headers['Content-Type']  == 'application/json'

    def test_brigade_name_request(self):
        OrganizationFactory(name='Code for San Francisco')
        db.session.flush()

        response = self.app.get('/api/organizations/Code for San Francisco')
        response = json.loads(response.data)
        assert isinstance(response, dict)
        assert isinstance(response['city'], unicode)
        assert isinstance(response['current_events'], list)
        assert isinstance(response['latitude'], float)
        assert isinstance(response['longitude'], float)
        assert isinstance(response['name'], unicode)
        assert isinstance(response['current_projects'], list)
        assert isinstance(response['projects_list_url'], unicode)
        assert isinstance(response['rss'], unicode)
        assert isinstance(response['current_stories'], list)
        assert isinstance(response['type'], unicode)
        assert isinstance(response['website'], unicode)

    def test_organizations(self):
        OrganizationFactory()
        db.session.flush()

        response = self.app.get('/api/organizations')
        response = json.loads(response.data)
        assert isinstance(response, dict)
        assert isinstance(response['pages'], dict)
        assert isinstance(response['total'], int)
        assert isinstance(response['objects'], list)
        assert isinstance(response['objects'][0]['api_url'], unicode)
        assert isinstance(response['objects'][0]['city'], unicode)
        assert isinstance(response['objects'][0]['current_events'], list)
        assert isinstance(response['objects'][0]['latitude'], float)
        assert isinstance(response['objects'][0]['longitude'], float)
        assert isinstance(response['objects'][0]['name'], unicode)
        assert isinstance(response['objects'][0]['current_projects'], list)
        assert isinstance(response['objects'][0]['projects_list_url'], unicode)
        assert isinstance(response['objects'][0]['rss'], unicode)
        assert isinstance(response['objects'][0]['current_stories'], list)
        assert isinstance(response['objects'][0]['type'], unicode)
        assert isinstance(response['objects'][0]['website'], unicode)
        assert isinstance(response['objects'][0]['last_updated'], float)
        assert isinstance(response['objects'][0]['started_on'], unicode)

    def test_projects(self):
        ProjectFactory()
        db.session.flush()

        response = self.app.get('/api/projects')
        response = json.loads(response.data)
        assert isinstance(response, dict)
        assert isinstance(response['pages'], dict)
        assert isinstance(response['total'], int)
        assert isinstance(response['objects'], list)
        assert isinstance(response['objects'][0]['categories'], unicode)
        assert isinstance(response['objects'][0]['code_url'], unicode)
        assert isinstance(response['objects'][0]['description'], unicode)
        assert isinstance(response['objects'][0]['github_details'], dict)
        assert isinstance(response['objects'][0]['id'], int)
        assert isinstance(response['objects'][0]['api_url'], unicode)
        assert isinstance(response['objects'][0]['link_url'], unicode)
        assert isinstance(response['objects'][0]['name'], unicode)
        assert isinstance(response['objects'][0]['organization'], dict)
        assert isinstance(response['objects'][0]['organization_name'], unicode)
        assert isinstance(response['objects'][0]['type'], unicode)

    def test_pagination(self):
        ProjectFactory()
        ProjectFactory()
        ProjectFactory()
        db.session.flush()

        response = self.app.get('/api/projects?per_page=2')
        response = json.loads(response.data)
        assert isinstance(response, dict)
        self.assertEqual(len(response['objects']), 2)
        self.assertEqual(response['pages']['next'], 'http://localhost/api/projects?per_page=2&page=2')
        self.assertEqual(response['pages']['last'], 'http://localhost/api/projects?per_page=2&page=2')
        self.assertNotIn('first', response['pages'])
        self.assertNotIn('prev', response['pages'])

    def test_good_orgs_projects(self):
        organization = OrganizationFactory(name="Code for America")
        project = ProjectFactory(organization_name="Code for America")
        db.session.flush()

        response = self.app.get('/api/organizations/Code for America/projects')
        self.assertEqual(response.status_code, 200)
        response = json.loads(response.data)
        assert isinstance(response, dict)

    def test_bad_orgs_projects(self):
        ProjectFactory()
        db.session.flush()

        response = self.app.get('/api/organizations/Whatever/projects')
        self.assertEqual(response.status_code, 404)

    def test_stories(self):
        StoryFactory()
        db.session.flush()

        response = self.app.get('/api/stories')
        response = json.loads(response.data)
        assert isinstance(response, dict)
        assert isinstance(response['pages'], dict)
        assert isinstance(response['total'], int)
        assert isinstance(response['objects'], list)
        assert isinstance(response['objects'][0]['id'], int)
        assert isinstance(response['objects'][0]['link'], unicode)
        assert isinstance(response['objects'][0]['organization'], dict)
        assert isinstance(response['objects'][0]['organization_name'], unicode)
        assert isinstance(response['objects'][0]['title'], unicode)
        assert isinstance(response['objects'][0]['type'], unicode)

    def test_orgs_stories(self):
        organization = OrganizationFactory(name="Code for America")
        story = StoryFactory(organization_name="Code for America")
        db.session.flush()

        response = self.app.get('/api/organizations/Code for America/stories')
        self.assertEqual(response.status_code, 200)
        response = json.loads(response.data)
        assert isinstance(response, dict)

    def test_events(self):
        '''
        Return all events past/future ordered by oldest to newest
        '''
        EventFactory()
        db.session.flush()

        response = self.app.get('/api/events')
        response = json.loads(response.data)
        assert isinstance(response, dict)
        assert isinstance(response['pages'], dict)
        assert isinstance(response['total'], int)
        assert isinstance(response['objects'], list)
        assert isinstance(response['objects'][0]['description'], unicode)
        assert isinstance(response['objects'][0]['end_time'], unicode)
        assert isinstance(response['objects'][0]['event_url'], unicode)
        assert isinstance(response['objects'][0]['api_url'], unicode)
        assert isinstance(response['objects'][0]['id'], int)
        assert isinstance(response['objects'][0]['location'], unicode)
        assert isinstance(response['objects'][0]['name'], unicode)
        assert isinstance(response['objects'][0]['organization'], dict)
        assert isinstance(response['objects'][0]['organization_name'], unicode)
        assert isinstance(response['objects'][0]['start_time'], unicode)

    def test_orgs_events(self):
        organization = OrganizationFactory(name="Code for America")
        event = EventFactory(organization_name="Code for America")
        db.session.flush()

        response = self.app.get('/api/organizations/Code for America/events')
        self.assertEqual(response.status_code, 200)
        response = json.loads(response.data)
        assert isinstance(response, dict)

    def test_utf8_characters(self):
        organization = OrganizationFactory(name=u"Cöde for Ameriça")
        db.session.add(organization)
        db.session.commit()

        response = self.app.get(u'/api/organizations/Cöde for Ameriça')
        self.assertEqual(response.status_code, 200)
        response = json.loads(response.data)
        assert isinstance(response['name'], unicode)

        response = self.app.get(u'/api/organizations/Cöde-for-Ameriça')
        self.assertEqual(response.status_code, 200)
        response = json.loads(response.data)
        assert isinstance(response['name'], unicode)

        response = self.app.get('/api/organizations/C%C3%B6de for Ameri%C3%A7a')
        self.assertEqual(response.status_code, 200)
        response = json.loads(response.data)
        assert isinstance(response['name'], unicode)

        response = self.app.get('/api/organizations/C%C3%B6de-for-Ameri%C3%A7a')
        self.assertEqual(response.status_code, 200)
        response = json.loads(response.data)
        assert isinstance(response['name'], unicode)

    def test_underscores_and_spaces(self):
        organization = OrganizationFactory(name="Code for America")
        db.session.add(organization)
        db.session.commit()

        response = self.app.get('/api/organizations/Code for America')
        self.assertEqual(response.status_code,200)
        response = json.loads(response.data)
        scheme, netloc, path, _, _, _  = urlparse(response["all_events"])
        self.assertTrue("-" in path)
        self.assertFalse("_" in path)
        self.assertFalse(" " in path)
        scheme, netloc, path, _, _, _  = urlparse(response["all_stories"])
        self.assertTrue("-" in path)
        self.assertFalse("_" in path)
        self.assertFalse(" " in path)
        scheme, netloc, path, _, _, _  = urlparse(response["all_projects"])
        self.assertTrue("-" in path)
        self.assertFalse("_" in path)
        self.assertFalse(" " in path)

        response = self.app.get('/api/organizations/Code-for-America')
        self.assertEqual(response.status_code,200)
        response = json.loads(response.data)
        self.assertEqual(response["name"], "Code for America")

        response = self.app.get('/api/organizations/Code_for_America')
        self.assertEqual(response.status_code,200)
        response = json.loads(response.data)
        self.assertEqual(response["name"], "Code for America")

        project = ProjectFactory(organization_name="Code for America")
        db.session.add(project)
        db.session.commit()

        response = self.app.get('/api/organizations/Code_for_America/projects')
        self.assertEqual(response.status_code,200)
        response = json.loads(response.data)
        self.assertEqual(response["objects"][0]["organization_name"], "Code for America")

        response = self.app.get('/api/organizations/Code_for_America/projects')
        self.assertEqual(response.status_code,200)
        response = json.loads(response.data)
        self.assertEqual(response["objects"][0]["organization_name"], "Code for America")

        event = EventFactory(organization_name="Code for America")
        db.session.add(event)
        db.session.commit()

        response = self.app.get('/api/organizations/Code for America/events')
        self.assertEqual(response.status_code,200)
        response = json.loads(response.data)
        self.assertEqual(response["objects"][0]["organization_name"], "Code for America")

        response = self.app.get('/api/organizations/Code_for_America/events')
        self.assertEqual(response.status_code,200)
        response = json.loads(response.data)
        self.assertEqual(response["objects"][0]["organization_name"], "Code for America")

        story = StoryFactory(organization_name="Code for America")
        db.session.add(story)
        db.session.commit()

        response = self.app.get('/api/organizations/Code for America/stories')
        self.assertEqual(response.status_code,200)
        response = json.loads(response.data)
        self.assertEqual(response["objects"][0]["organization_name"], "Code for America")

        response = self.app.get('/api/organizations/Code_for_America/stories')
        self.assertEqual(response.status_code,200)
        response = json.loads(response.data)
        self.assertEqual(response["objects"][0]["organization_name"], "Code for America")

    def test_dashes_in_slugs(self):
        organization = OrganizationFactory(name="Code for America")
        event = EventFactory(organization_name="Code for America")
        db.session.flush()

        response = self.app.get('/api/organizations/Code-for-America')
        self.assertEqual(response.status_code,200)
        response = json.loads(response.data)
        self.assertEqual(response["name"], "Code for America")

    def test_org_upcoming_events(self):
        '''
        Only return events occurring in the future
        Make sure that they are ordered from most recent to
        furthest away in the future
        '''
        # Assuming today is Christmas...
        organization = OrganizationFactory(name="International Cat Association")
        db.session.flush()

        # Create multiple events, some in the future, one in the past
        EventFactory(organization_name=organization.name, name="Christmas Eve", start_time_notz=datetime.now() - timedelta(1))
        EventFactory(organization_name=organization.name, name="New Years", start_time_notz=datetime.now() + timedelta(7))
        EventFactory(organization_name=organization.name, name="MLK Day", start_time_notz=datetime.now() + timedelta(25))
        db.session.flush()

        # Check that future events are returned in the correct order
        response = self.app.get('/api/organizations/International Cat Association/upcoming_events')
        self.assertEqual(response.status_code, 200)
        response = json.loads(response.data)
        self.assertEqual(response['total'], 2)
        self.assertEqual(response['objects'][0]['name'], 'New Years')
        self.assertEqual(response['objects'][1]['name'], 'MLK Day')

    def test_past_events(self):
        '''
        Only return events that occurred in the past
        Make sure they are ordered from most recent to
        furthest in the past
        '''
        # Assuming today is Christmas...
        organization = OrganizationFactory(name="International Cat Association")
        db.session.flush()

        # Create multiple events, one in the future, some in the past
        EventFactory(organization_name=organization.name, name="Thanksgiving", start_time_notz=datetime.now() - timedelta(30))
        EventFactory(organization_name=organization.name, name="Christmas Eve", start_time_notz=datetime.now() - timedelta(1))
        EventFactory(organization_name=organization.name, name="New Years", start_time_notz=datetime.now() + timedelta(7))
        db.session.flush()

        # Check that past events are returned in the correct order
        response = self.app.get('/api/organizations/International Cat Association/past_events')
        self.assertEqual(response.status_code, 200)
        response = json.loads(response.data)
        self.assertEqual(response['total'], 2)
        self.assertEqual(response['objects'][0]['name'], 'Christmas Eve')
        self.assertEqual(response['objects'][1]['name'], 'Thanksgiving')

    def test_issues(self):
        '''
        Test that issues have everything we expect.
        Make sure linked issues are not included in the linked project
        '''
        organization = OrganizationFactory()
        db.session.add(organization)
        db.session.commit()
        project = ProjectFactory(organization_name=organization.name)
        db.session.add(project)
        db.session.commit()
        issue = IssueFactory(project_id=project.id)
        db.session.add(issue)
        db.session.commit()

        response = self.app.get('/api/issues', follow_redirects=True)
        self.assertEqual(response.status_code, 200)
        response = json.loads(response.data)

        self.assertEqual(response['total'], 1)
        self.assertEqual(response['objects'][0]['title'], 'Civic Issue 2')
        self.assertEqual(response['objects'][0]['body'], 'Civic Issue blah blah blah 2')

        # Check for linked issues in linked project
        self.assertTrue('project' in response['objects'][0])
        self.assertFalse('issues' in response['objects'][0])

        #Check that project_id is hidden
        self.assertTrue('project_id' not in response['objects'][0])

        # Check for linked project issues on single issue
        response = self.app.get('/api/issues/1', follow_redirects=True)
        self.assertEqual(response.status_code, 200)
        response = json.loads(response.data)
        self.assertTrue('project' in response)
        self.assertTrue('issues' not in response['project'])

    def test_issues_with_labels(self):
        '''
        Test that /api/issues/labels works as expected.
        Should return issues with any of the passed in label names
        '''
        project = ProjectFactory()
        db.session.flush()

        issue = IssueFactory(project_id=project.id)
        issue2 = IssueFactory(project_id=project.id)

        label1 = LabelFactory(name="enhancement")
        label2 = LabelFactory(name="hack")
        issue.labels = [label1]
        issue2.labels = [label2]

        db.session.flush()

        response = self.app.get('/api/issues/labels/enhancement')
        self.assertEqual(response.status_code, 200)
        response = json.loads(response.data)
        self.assertEqual(response['total'], 1)
        self.assertEqual(response['objects'][0]['labels'][0]['name'], "enhancement")

        response = self.app.get('/api/issues/labels/enhancement,hack')
        self.assertEqual(response.status_code, 200)
        response = json.loads(response.data)
        self.assertEqual(response['total'], 0)

    def test_organization_query_filter(self):
        '''
        Test that organization query params work as expected.
        '''
        OrganizationFactory(name="Brigade Organization", type="Brigade")
        OrganizationFactory(name="Bayamon Organization", type="Brigade", city="Bayamon, PR")
        OrganizationFactory(name="Meetup Organization", type="Meetup")

        db.session.commit()

        response = self.app.get('/api/organizations?type=Brigade')
        self.assertEqual(response.status_code, 200)
        response = json.loads(response.data)
        self.assertEqual(response['total'], 2)
        self.assertEqual(response['objects'][0]['name'], "Brigade Organization")
        self.assertEqual(response['objects'][1]['name'], "Bayamon Organization")

        response = self.app.get('/api/organizations?type=Brigade&city=Bayamon,%20PR')
        self.assertEqual(response.status_code, 200)
        response = json.loads(response.data)
        self.assertEqual(response['total'], 1)
        self.assertEqual(response['objects'][0]['name'], "Bayamon Organization")

        response = self.app.get('/api/organizations?type=SomeType')
        self.assertEqual(response.status_code, 200)
        response = json.loads(response.data)
        self.assertEqual(response['total'], 0)

    def test_project_query_filter(self):
        '''
        Test that project query params work as expected.
        '''
        brigade = OrganizationFactory(name="Whatever", type="Brigade")
        brigade_somewhere_far = OrganizationFactory(name="Brigade Organization", type="Brigade, Code for All")
        web_project = ProjectFactory(name="Random Web App", type="web service")
        other_web_project = ProjectFactory(name="Random Web App 2", type="web service", description="Another")
        non_web_project = ProjectFactory(name="Random Other App", type="other service")

        web_project.organization = brigade
        non_web_project.organization =  brigade_somewhere_far

        db.session.add(web_project)
        db.session.add(non_web_project)
        db.session.commit()

        response = self.app.get('/api/projects?type=web%20service')
        self.assertEqual(response.status_code, 200)
        response = json.loads(response.data)
        self.assertEqual(response['total'], 2)
        self.assertEqual(response['objects'][0]['name'], "Random Web App")
        self.assertEqual(response['objects'][1]['name'], "Random Web App 2")

        response = self.app.get('/api/projects?type=web%20service&description=Another')
        self.assertEqual(response.status_code, 200)
        response = json.loads(response.data)
        self.assertEqual(response['total'], 1)
        self.assertEqual(response['objects'][0]['name'], "Random Web App 2")

        response = self.app.get('/api/projects?type=different%20service')
        self.assertEqual(response.status_code, 200)
        response = json.loads(response.data)
        self.assertEqual(response['total'], 0)

        response = self.app.get('/api/projects?organization_type=Code+for+All')
        self.assertEqual(response.status_code, 200)
        response = json.loads(response.data)
        self.assertEqual(response['total'], 1)

    def test_organization_issues(self):
        '''
        Test getting all of an organization's issues
        '''
        organization = OrganizationFactory(name="Civic Project", type="Not a brigade")
        db.session.flush()

        project1 = ProjectFactory(organization_name=organization.name, name="Civic Project 1")
        project2 = ProjectFactory(organization_name=organization.name, name="Civic Project 2")
        db.session.flush()

        issue11 = IssueFactory(project_id=project1.id, title="Civic Issue 1.1")
        issue12 = IssueFactory(project_id=project1.id, title="Civic Issue 1.2")
        issue21 = IssueFactory(project_id=project2.id, title="Civic Issue 2.1")
        db.session.flush()

        response = self.app.get('/api/organizations/%s/issues' % organization.name)
        self.assertEqual(response.status_code, 200)
        response = json.loads(response.data)
        self.assertEqual(response['total'], 3)

        self.assertEqual(response["objects"][0]["title"], "Civic Issue 1.1")

<<<<<<< HEAD
    def test_cascading_delete(self):
        '''
        Test that when an organization is deleted, all of it's projects, issues, stories, events are deleted
        '''
        # Create an organization
        organization = OrganizationFactory()
        db.session.flush()

        # Create a project, an event and a story
        project = ProjectFactory(organization_name=organization.name)
        EventFactory(organization_name=organization.name)
        StoryFactory(organization_name=organization.name)
        db.session.flush()

        # Create an issue and give it a label
        issue = IssueFactory(project_id=project.id)
        db.session.flush()

        label = LabelFactory()
        issue.labels = [label]
        db.session.flush()

        # Get all of the stuff
        orgs = Organization.query.all()
        eve = Event.query.all()
        sto = Story.query.all()
        proj = Project.query.all()
        iss = Issue.query.all()
        lab = Label.query.all()

        # Verify they are there
        self.assertEqual(len(orgs), 1)
        self.assertEqual(len(eve), 1)
        self.assertEqual(len(sto), 1)
        self.assertEqual(len(proj), 1)
        self.assertEqual(len(iss), 1)
        self.assertEqual(len(lab), 1)

        # Delete the one organization
        db.session.delete(orgs[0])
        db.session.commit()

        # Get all the stuff again
        orgs = Organization.query.all()
        eve = Event.query.all()
        sto = Story.query.all()
        proj = Project.query.all()
        iss = Issue.query.all()
        lab = Label.query.all()

        # Make sure they are all gone
        self.assertEqual(len(orgs), 0)
        self.assertEqual(len(eve), 0)
        self.assertEqual(len(sto), 0)
        self.assertEqual(len(proj), 0)
        self.assertEqual(len(iss), 0)
        self.assertEqual(len(lab), 0)

=======
    def test_story_query_filter(self):
        org = OrganizationFactory(type="Brigade")
        another_org = OrganizationFactory(type="Code for All")

        awesome_story = StoryFactory(title="Awesome story")
        sad_story = StoryFactory(title="Sad story", type="a video")

        awesome_story.organization = org
        sad_story.organization = another_org

        db.session.commit()

        # Make sure total number of stories is 2
        response = self.app.get('/api/stories')
        response = json.loads(response.data)
        self.assertEqual(response['total'], 2)

        # Filter by title should return only 1
        response = self.app.get('/api/stories?title=awesome')
        self.assertEqual(response.status_code, 200)
        response = json.loads(response.data)
        self.assertEqual(response['total'], 1)
        self.assertEqual(response['objects'][0]['title'], "Awesome story")

        # Filter by type should return only 1
        response = self.app.get('/api/stories?type=video')
        self.assertEqual(response.status_code, 200)
        response = json.loads(response.data)
        self.assertEqual(response['total'], 1)
        self.assertEqual(response['objects'][0]['title'], "Sad story")

        # Filter by deep searching organization type should return 1
        response = self.app.get('/api/stories?organization_type=brigade')
        self.assertEqual(response.status_code, 200)
        response = json.loads(response.data)
        self.assertEqual(response['total'], 1)
        self.assertEqual(response['objects'][0]['title'], "Awesome story")


    def test_events_query_filter(self):
        org = OrganizationFactory(type="Brigade")
        another_org = OrganizationFactory(type="Code for All")
        awesome_event = EventFactory(name="Awesome event")
        sad_event = EventFactory(name="Sad event", description="sad stuff will happen")

        awesome_event.organization = org
        sad_event.organization = another_org

        db.session.commit()

        # Make sure total number of stories is 2
        response = self.app.get('/api/events')
        response = json.loads(response.data)
        self.assertEqual(response['total'], 2)

        # Filter by name should return only 1
        response = self.app.get('/api/events?name=awesome')
        self.assertEqual(response.status_code, 200)
        response = json.loads(response.data)
        self.assertEqual(response['total'], 1)
        self.assertEqual(response['objects'][0]['name'], "Awesome event")

        # Filter by description should return only 1
        response = self.app.get('/api/events?description=sad%20stuff')
        self.assertEqual(response.status_code, 200)
        response = json.loads(response.data)
        self.assertEqual(response['total'], 1)
        self.assertEqual(response['objects'][0]['name'], "Sad event")

        # Filter by deep searching organization type should return 1
        response = self.app.get('/api/events?organization_type=brigade')
        self.assertEqual(response.status_code, 200)
        response = json.loads(response.data)
        self.assertEqual(response['total'], 1)
        self.assertEqual(response['objects'][0]['name'], "Awesome event")

    def test_issues_query_filter(self):
        proj = ProjectFactory(type="web")
        another_proj = ProjectFactory(type="mobile")
        awesome_issue = IssueFactory(title="Awesome issue")
        sad_issue = IssueFactory(title="Sad issue", body="learning swift is sad")
        db.session.commit()

        awesome_issue.project_id = proj.id
        sad_issue.project_id = another_proj.id
        db.session.commit()

        # Make sure total number of stories is 2
        response = self.app.get('/api/issues')
        self.assertEqual(response.status_code, 200)
        response = json.loads(response.data)
        self.assertEqual(response['total'], 2)

        # Filter by title should return only 1
        response = self.app.get('/api/issues?title=awesome')
        self.assertEqual(response.status_code, 200)
        response = json.loads(response.data)
        self.assertEqual(response['total'], 1)
        self.assertEqual(response['objects'][0]['title'], "Awesome issue")

        # Filter by type should return only 1
        response = self.app.get('/api/issues?body=swift')
        self.assertEqual(response.status_code, 200)
        response = json.loads(response.data)
        self.assertEqual(response['total'], 1)
        self.assertEqual(response['objects'][0]['title'], "Sad issue")

        # Filter by deep searching organization type should return 1
        response = self.app.get('/api/issues?project_type=web')
        self.assertEqual(response.status_code, 200)
        response = json.loads(response.data)
        self.assertEqual(response['total'], 1)
        self.assertEqual(response['objects'][0]['title'], "Awesome issue")
>>>>>>> d109df04

if __name__ == '__main__':
    unittest.main()<|MERGE_RESOLUTION|>--- conflicted
+++ resolved
@@ -645,7 +645,6 @@
 
         self.assertEqual(response["objects"][0]["title"], "Civic Issue 1.1")
 
-<<<<<<< HEAD
     def test_cascading_delete(self):
         '''
         Test that when an organization is deleted, all of it's projects, issues, stories, events are deleted
@@ -704,7 +703,6 @@
         self.assertEqual(len(iss), 0)
         self.assertEqual(len(lab), 0)
 
-=======
     def test_story_query_filter(self):
         org = OrganizationFactory(type="Brigade")
         another_org = OrganizationFactory(type="Code for All")
@@ -818,7 +816,6 @@
         response = json.loads(response.data)
         self.assertEqual(response['total'], 1)
         self.assertEqual(response['objects'][0]['title'], "Awesome issue")
->>>>>>> d109df04
 
 if __name__ == '__main__':
     unittest.main()