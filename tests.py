--- conflicted
+++ resolved
@@ -40,8 +40,6 @@
         self.assertEqual(response['current_projects'][0]['name'], "Project 3")
         self.assertEqual(response['current_projects'][1]['name'], "Non Github Project")
         self.assertEqual(response['current_projects'][2]['name'], "Project 2")
-<<<<<<< HEAD
-=======
 
     def test_all_projects_order(self):
         '''
@@ -80,7 +78,6 @@
         self.assertEqual(response['objects'][1]['name'], "Non Github Project")
         self.assertEqual(response['objects'][2]['name'], "Project 2")
         self.assertEqual(response['objects'][3]['name'], "Project 1")
->>>>>>> 1f23c602
 
     def test_current_events(self):
         '''
